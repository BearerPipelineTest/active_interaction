# [Master][]

<<<<<<< HEAD
- Support `:only` and `:except` options simultaneously with `import_filters`.
  Previously this raised an `ArgumentError`.
- Support passing a single symbol to `:only` and `:except`. Previously an Array
  was required.
- Speed up many filters by caching class constants.
- Add support for callbacks around `execute`.
=======
# [1.0.4][] (2014-02-11)

- Add translations to the gem specification.

# ~~[1.0.3][] (2014-02-11)~~

- Fix a bug that caused invalid strings to be parsed as `nil` instead of
  raising an error when `Time.zone` was set.
- Fix bug that prevented loading I18n translations.
>>>>>>> 03e95404

# [1.0.2][] (2014-02-07)

- Stop creating duplicate errors on subsequent calls to `valid?`.

# [1.0.1][] (2014-02-04)

- Short circuit `valid?` after successfully running an interaction.
- Fix a bug that prevented merging interpolated symbolic errors.
- Use `:invalid_type` instead of `:invalid` as I18n key for type errors.
- Fix a bug that skipped setting up accessors for imported filters.

# [1.0.0][] (2014-01-21)

- **Replace `Filters` with a hash.** To iterate over `Filter` objects, use
  `Interaction.filters.values`.
- Rename `Filter#has_default?` to `Filter#default?`.
- Add `respond_to_missing?` to complement `method_missing` calls.
- Add predicate methods for checking if an input was passed.
- When adding a filter that shares a name with an existing filter, it will now
  replace the existing one instead of adding a duplicate.
- Allow fetching filters by name.
- Allow import filters from another interaction with `import_filters`.

# [0.10.2][] (2014-01-02)

- Fix a bug that marked Time instances as invalid if Time.zone was set.

# [0.10.1][] (2013-12-20)

- Fix bug that prevented parsing strings as times when ActiveSupport was
  available.

# [0.10.0][] (2013-12-19)

- Support casting "true" and "false" as booleans.
- Fix bug that allowed subclasses to mutate the filters on their superclasses.

# [0.9.1][] (2013-12-17)

- Fix I18n deprecation warning.
- Raise `ArgumentError` when running an interaction with non-hash inputs.
- For compatibility with `ActiveRecord::Errors`, support indifferent access of
  `ActiveInteraction::Errors`.
- Fix losing filters when using inheritance.

# [0.9.0][] (2013-12-02)

- Add experimental composition implementation
  (`ActiveInteraction::Base#compose`).
- Remove `ActiveInteraction::Pipeline`.

# [0.8.0][] (2013-11-14)

- Add ability to document interactions and filters.

# [0.7.0][] (2013-11-14)

- Add ability to chain a series of interactions together with
  `ActiveInteraction::Pipeline`.

# [0.6.1][] (2013-11-14)

- Re-release. Forgot to merge into master.

# ~~[0.6.0][] (2013-11-14)~~

- **Error class now end with `Error`.**
- **By default, strip unlisted keys from hashes. To retain the old behavior,
  set `strip: false` on a hash filter.**
- **Prevent specifying defaults (other than `nil` or `{}`) on hash filters. Set
  defaults on the nested filters instead.**
- Add ability to introspect interactions with `filters`.
- Fix bug that prevented listing multiple attributes in a hash filter.
- Allow getting all of the user-supplied inputs in an interaction with
  `inputs`.
- Fix bug that prevented hash filters from being nested in array filters.
- Replace `allow_nil: true` with `default: nil`.
- Add a symbol filter.
- Allow adding symbolic errors with `errors.add_sym` and retrieving them with
  `errors.symbolic`.

# [0.5.0][] (2013-10-16)

- Allow adding errors in `execute` method with `errors.add`.
- Prevent manually setting the outcome's result.

# [0.4.0][] (2013-08-15)

- Support i18n translations.

# [0.3.0][] (2013-08-07)

- Give better error messages for nested attributes.
- Use default value when given an explicit `nil`.
- Allow nested default values.

# [0.2.2][] (2013-08-07)

- Fix support for `ActiveSupport::TimeWithZone`.

# [0.2.1][] (2013-08-06)

- Fix setting a default value on more than one attribute at a time.

# [0.2.0][] (2013-07-16)

- Wrap interactions in ActiveRecord transactions if they're available.
- Add option to strip string values, which is enabled by default.
- Add support for strptime format strings on Date, DateTime, and Time filters.

# [0.1.3][] (2013-07-16)

- Fix bug that prevented `attr_accessor`s from working.
- Handle unconfigured timezones.
- Use RDoc as YARD's Markdown provider instead of kramdown.

# [0.1.2][] (2013-07-14)

- `execute` will now have the filtered version of the values passed
  to `run` or `run!` as was intended.

# [0.1.1][] (2013-07-13)

- Correct gemspec dependencies on activemodel.

# ~~[0.1.0][] (2013-07-12)~~

- Initial release.

  [master]: https://github.com/orgsync/active_interaction/compare/v1.0.4...master
  [1.0.4]: https://github.com/orgsync/active_interaction/compare/v1.0.3...v1.0.4
  [1.0.3]: https://github.com/orgsync/active_interaction/compare/v1.0.2...v1.0.3
  [1.0.2]: https://github.com/orgsync/active_interaction/compare/v1.0.1...v1.0.2
  [1.0.1]: https://github.com/orgsync/active_interaction/compare/v1.0.0...v1.0.1
  [1.0.0]: https://github.com/orgsync/active_interaction/compare/v0.10.2...v1.0.0
  [0.10.2]: https://github.com/orgsync/active_interaction/compare/v0.10.1...v0.10.2
  [0.10.1]: https://github.com/orgsync/active_interaction/compare/v0.10.0...v0.10.1
  [0.10.0]: https://github.com/orgsync/active_interaction/compare/v0.9.1...v0.10.0
  [0.9.1]: https://github.com/orgsync/active_interaction/compare/v0.9.0...v0.9.1
  [0.9.0]: https://github.com/orgsync/active_interaction/compare/v0.8.0...v0.9.0
  [0.8.0]: https://github.com/orgsync/active_interaction/compare/v0.7.0...v0.8.0
  [0.7.0]: https://github.com/orgsync/active_interaction/compare/v0.6.1...v0.7.0
  [0.6.1]: https://github.com/orgsync/active_interaction/compare/v0.6.0...v0.6.1
  [0.6.0]: https://github.com/orgsync/active_interaction/compare/v0.5.0...v0.6.0
  [0.5.0]: https://github.com/orgsync/active_interaction/compare/v0.4.0...v0.5.0
  [0.4.0]: https://github.com/orgsync/active_interaction/compare/v0.3.0...v0.4.0
  [0.3.0]: https://github.com/orgsync/active_interaction/compare/v0.2.2...v0.3.0
  [0.2.2]: https://github.com/orgsync/active_interaction/compare/v0.2.1...v0.2.2
  [0.2.1]: https://github.com/orgsync/active_interaction/compare/v0.2.0...v0.2.1
  [0.2.0]: https://github.com/orgsync/active_interaction/compare/v0.1.3...v0.2.0
  [0.1.3]: https://github.com/orgsync/active_interaction/compare/v0.1.2...v0.1.3
  [0.1.2]: https://github.com/orgsync/active_interaction/compare/v0.1.1...v0.1.2
  [0.1.1]: https://github.com/orgsync/active_interaction/compare/v0.1.0...v0.1.1
  [0.1.0]: https://github.com/orgsync/active_interaction/compare/62f999b...v0.1.0<|MERGE_RESOLUTION|>--- conflicted
+++ resolved
@@ -1,13 +1,12 @@
 # [Master][]
 
-<<<<<<< HEAD
 - Support `:only` and `:except` options simultaneously with `import_filters`.
   Previously this raised an `ArgumentError`.
 - Support passing a single symbol to `:only` and `:except`. Previously an Array
   was required.
 - Speed up many filters by caching class constants.
 - Add support for callbacks around `execute`.
-=======
+
 # [1.0.4][] (2014-02-11)
 
 - Add translations to the gem specification.
@@ -17,7 +16,6 @@
 - Fix a bug that caused invalid strings to be parsed as `nil` instead of
   raising an error when `Time.zone` was set.
 - Fix bug that prevented loading I18n translations.
->>>>>>> 03e95404
 
 # [1.0.2][] (2014-02-07)
 
