# [Master][]

<<<<<<< HEAD
- Support `:only` and `:except` options simultaneously with `import_filters`.
  Previously this raised an `ArgumentError`.
- Support passing a single symbol to `:only` and `:except`. Previously an Array
  was required.
- Speed up many filters by caching class constants.
- Stop creating duplicate errors on subsequent calls to `valid?`.

# [1.0.1][] (2014-02-04)

- Short circuit `valid?` after successfully running an interaction.
- Fix a bug that prevented merging interpolated symbolic errors.
- Use `:invalid_type` instead of `:invalid` as I18n key for type errors.
- Fix a bug that skipped setting up accessors for imported filters.
=======
- Add support for callbacks around `execute`.
>>>>>>> 8767084f

# [1.0.0][] (2014-01-21)

- **Replace `Filters` with a hash.** To iterate over `Filter` objects, use
  `Interaction.filters.values`.
- Rename `Filter#has_default?` to `Filter#default?`.
- Add `respond_to_missing?` to complement `method_missing` calls.
- Add predicate methods for checking if an input was passed.
- When adding a filter that shares a name with an existing filter, it will now
  replace the existing one instead of adding a duplicate.
- Allow fetching filters by name.
- Allow import filters from another interaction with `import_filters`.

# [0.10.2][] (2014-01-02)

- Fix a bug that marked Time instances as invalid if Time.zone was set.

# [0.10.1][] (2013-12-20)

- Fix bug that prevented parsing strings as times when ActiveSupport was
  available.

# [0.10.0][] (2013-12-19)

- Support casting "true" and "false" as booleans.
- Fix bug that allowed subclasses to mutate the filters on their superclasses.

# [0.9.1][] (2013-12-17)

- Fix I18n deprecation warning.
- Raise `ArgumentError` when running an interaction with non-hash inputs.
- For compatibility with `ActiveRecord::Errors`, support indifferent access of
  `ActiveInteraction::Errors`.
- Fix losing filters when using inheritance.

# [0.9.0][] (2013-12-02)

- Add experimental composition implementation
  (`ActiveInteraction::Base#compose`).
- Remove `ActiveInteraction::Pipeline`.

# [0.8.0][] (2013-11-14)

- Add ability to document interactions and filters.

# [0.7.0][] (2013-11-14)

- Add ability to chain a series of interactions together with
  `ActiveInteraction::Pipeline`.

# [0.6.1][] (2013-11-14)

- Re-release. Forgot to merge into master.

# [0.6.0][] (2013-11-14)

- **Error class now end with `Error`.**
- **By default, strip unlisted keys from hashes. To retain the old behavior,
  set `strip: false` on a hash filter.**
- **Prevent specifying defaults (other than `nil` or `{}`) on hash filters. Set
  defaults on the nested filters instead.**
- Add ability to introspect interactions with `filters`.
- Fix bug that prevented listing multiple attributes in a hash filter.
- Allow getting all of the user-supplied inputs in an interaction with
  `inputs`.
- Fix bug that prevented hash filters from being nested in array filters.
- Replace `allow_nil: true` with `default: nil`.
- Add a symbol filter.
- Allow adding symbolic errors with `errors.add_sym` and retrieving them with
  `errors.symbolic`.

# [0.5.0][] (2013-10-16)

- Allow adding errors in `execute` method with `errors.add`.
- Prevent manually setting the outcome's result.

# [0.4.0][] (2013-08-15)

- Support i18n translations.

# [0.3.0][] (2013-08-07)

- Give better error messages for nested attributes.
- Use default value when given an explicit `nil`.
- Allow nested default values.

# [0.2.2][] (2013-08-07)

- Fix support for `ActiveSupport::TimeWithZone`.

# [0.2.1][] (2013-08-06)

- Fix setting a default value on more than one attribute at a time.

# [0.2.0][] (2013-07-16)

- Wrap interactions in ActiveRecord transactions if they're available.
- Add option to strip string values, which is enabled by default.
- Add support for strptime format strings on Date, DateTime, and Time filters.

# [0.1.3][] (2013-07-16)

- Fix bug that prevented `attr_accessor`s from working.
- Handle unconfigured timezones.
- Use RDoc as YARD's Markdown provider instead of kramdown.

# [0.1.2][] (2013-07-14)

- `execute` will now have the filtered version of the values passed
  to `run` or `run!` as was intended.

# [0.1.1][] (2013-07-13)

- Correct gemspec dependencies on activemodel.

# [0.1.0][] (2013-07-12)

- Initial release.

  [master]: https://github.com/orgsync/active_interaction/compare/v1.0.1...master
  [1.0.1]: https://github.com/orgsync/active_interaction/compare/v1.0.0...v1.0.1
  [1.0.0]: https://github.com/orgsync/active_interaction/compare/v0.10.2...v1.0.0
  [0.10.2]: https://github.com/orgsync/active_interaction/compare/v0.10.1...v0.10.2
  [0.10.1]: https://github.com/orgsync/active_interaction/compare/v0.10.0...v0.10.1
  [0.10.0]: https://github.com/orgsync/active_interaction/compare/v0.9.1...v0.10.0
  [0.9.1]: https://github.com/orgsync/active_interaction/compare/v0.9.0...v0.9.1
  [0.9.0]: https://github.com/orgsync/active_interaction/compare/v0.8.0...v0.9.0
  [0.8.0]: https://github.com/orgsync/active_interaction/compare/v0.7.0...v0.8.0
  [0.7.0]: https://github.com/orgsync/active_interaction/compare/v0.6.1...v0.7.0
  [0.6.1]: https://github.com/orgsync/active_interaction/compare/v0.6.0...v0.6.1
  [0.6.0]: https://github.com/orgsync/active_interaction/compare/v0.5.0...v0.6.0
  [0.5.0]: https://github.com/orgsync/active_interaction/compare/v0.4.0...v0.5.0
  [0.4.0]: https://github.com/orgsync/active_interaction/compare/v0.3.0...v0.4.0
  [0.3.0]: https://github.com/orgsync/active_interaction/compare/v0.2.2...v0.3.0
  [0.2.2]: https://github.com/orgsync/active_interaction/compare/v0.2.1...v0.2.2
  [0.2.1]: https://github.com/orgsync/active_interaction/compare/v0.2.0...v0.2.1
  [0.2.0]: https://github.com/orgsync/active_interaction/compare/v0.1.3...v0.2.0
  [0.1.3]: https://github.com/orgsync/active_interaction/compare/v0.1.2...v0.1.3
  [0.1.2]: https://github.com/orgsync/active_interaction/compare/v0.1.1...v0.1.2
  [0.1.1]: https://github.com/orgsync/active_interaction/compare/v0.1.0...v0.1.1
  [0.1.0]: https://github.com/orgsync/active_interaction/compare/62f999b...v0.1.0<|MERGE_RESOLUTION|>--- conflicted
+++ resolved
@@ -1,12 +1,12 @@
 # [Master][]
 
-<<<<<<< HEAD
 - Support `:only` and `:except` options simultaneously with `import_filters`.
   Previously this raised an `ArgumentError`.
 - Support passing a single symbol to `:only` and `:except`. Previously an Array
   was required.
 - Speed up many filters by caching class constants.
 - Stop creating duplicate errors on subsequent calls to `valid?`.
+- Add support for callbacks around `execute`.
 
 # [1.0.1][] (2014-02-04)
 
@@ -14,9 +14,6 @@
 - Fix a bug that prevented merging interpolated symbolic errors.
 - Use `:invalid_type` instead of `:invalid` as I18n key for type errors.
 - Fix a bug that skipped setting up accessors for imported filters.
-=======
-- Add support for callbacks around `execute`.
->>>>>>> 8767084f
 
 # [1.0.0][] (2014-01-21)
 
