# coding: utf-8

lib = File.expand_path('../lib', __FILE__)
$LOAD_PATH.unshift(lib) unless $LOAD_PATH.include?(lib)

require 'active_interaction/version'

Gem::Specification.new do |spec|
  spec.name = 'active_interaction'
  spec.version = ActiveInteraction::VERSION.to_s
  spec.summary = 'Manage application specific business logic.'
  spec.description = spec.summary
  spec.homepage = 'http://orgsync.github.io/active_interaction/'
  spec.authors = ['Aaron Lasseigne', 'Taylor Fausak']
  spec.email = %w[aaron.lasseigne@gmail.com taylor@fausak.me]
  spec.license = 'MIT'

  # Files
  spec.require_path = 'lib'
  spec.test_files = Dir['spec/**/*.rb']
  spec.files = Dir['lib/**/*.rb'] + spec.test_files + %w[
    CHANGELOG.md
    LICENSE.txt
    README.md
  ] + Dir['lib/active_interaction/locale/**/*.yml']

  # Dependencies
  spec.required_ruby_version = '>= 1.9.3'

  spec.add_dependency 'activemodel', '>= 3.2', '< 5'

  spec.add_development_dependency 'bundler', '~> 1.7'
  spec.add_development_dependency 'coveralls', '~> 0.7'
  spec.add_development_dependency 'guard-rspec', '~> 4.3'
  spec.add_development_dependency 'guard-rubocop', '~> 1.1'
  spec.add_development_dependency 'kramdown', '~> 1.5'
  spec.add_development_dependency 'rake', '~> 10.3'
<<<<<<< HEAD
  spec.add_development_dependency 'rdoc', '~> 4.1'
  spec.add_development_dependency 'rubocop', '0.26.0'
  spec.add_development_dependency 'yard', '~> 0.8'
  spec.add_development_dependency 'rspec', '3.1.0'
=======
  spec.add_development_dependency 'rspec', '~> 3.1'
  spec.add_development_dependency 'rubocop', '~> 0.28'
  spec.add_development_dependency 'yard', '~> 0.8'
>>>>>>> 4d0ebe3a

  if RUBY_ENGINE == 'rbx'
    spec.add_development_dependency 'parser', '~> 2.1'
    spec.add_development_dependency 'racc', '~> 1.4'
    spec.add_development_dependency 'rubinius-coverage', '~> 2.0'
    spec.add_development_dependency 'rubysl', '~> 2.1'
    spec.add_development_dependency 'rubysl-test-unit', '~> 2.0'
  end
end<|MERGE_RESOLUTION|>--- conflicted
+++ resolved
@@ -35,16 +35,9 @@
   spec.add_development_dependency 'guard-rubocop', '~> 1.1'
   spec.add_development_dependency 'kramdown', '~> 1.5'
   spec.add_development_dependency 'rake', '~> 10.3'
-<<<<<<< HEAD
-  spec.add_development_dependency 'rdoc', '~> 4.1'
-  spec.add_development_dependency 'rubocop', '0.26.0'
-  spec.add_development_dependency 'yard', '~> 0.8'
-  spec.add_development_dependency 'rspec', '3.1.0'
-=======
   spec.add_development_dependency 'rspec', '~> 3.1'
   spec.add_development_dependency 'rubocop', '~> 0.28'
   spec.add_development_dependency 'yard', '~> 0.8'
->>>>>>> 4d0ebe3a
 
   if RUBY_ENGINE == 'rbx'
     spec.add_development_dependency 'parser', '~> 2.1'
