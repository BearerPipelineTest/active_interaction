require 'active_support/core_ext/hash/indifferent_access'

begin
  require 'active_record'
rescue LoadError
end

module ActiveInteraction
  # @abstract Subclass and override {#execute} to implement a custom
  #   ActiveInteraction class.
  #
  # @example
  #   class ExampleInteraction < ActiveInteraction::Base
  #     # Required
  #     integer :a, :b
  #
  #     # Optional
  #     integer :c, default: nil
  #
  #     def execute
  #       sum = a + b
  #       c.nil? ? sum : sum + c
  #     end
  #   end
  #
  #   outcome = ExampleInteraction.run(a: 1, b: 2, c: 3)
  #   if outcome.valid?
  #     p outcome.result
  #   else
  #     p outcome.errors
  #   end
  class Base
<<<<<<< HEAD
    include ActiveModel
    extend MethodMissing
=======
    extend Core
    extend ::ActiveModel::Naming
    include ::ActiveModel::Conversion
    include ::ActiveModel::Validations

    # @private
    def new_record?
      true
    end

    # @private
    def persisted?
      false
    end

    # @private
    def self.i18n_scope
      :active_interaction
    end

    # @private
    def i18n_scope
      self.class.i18n_scope
    end

>>>>>>> 5e75e479
    extend OverloadHash

    validate :input_errors
    validate :runtime_errors

    # Returns the inputs provided to {.run} or {.run!} after being cast based
    #   on the filters in the class.
    #
    # @return [Hash{Symbol => Object}] All inputs passed to {.run} or {.run!}.
    #
    # @since 0.6.0
    def inputs
      self.class.filters.reduce({}) do |h, filter|
        h[filter.name] = send(filter.name)
        h
      end
    end

    # @param options [Hash{Symbol => Object}] Attribute values to set.
    #
    # @private
    def initialize(options = {})
      options = options.symbolize_keys

      options.each do |key, value|
        if key.to_s.start_with?('_interaction_')
          raise InvalidValueError, key.inspect
        end

        instance_variable_set("@#{key}", value)
      end

      self.class.filters.each do |filter|
        begin
          send("#{filter.name}=", filter.clean(options[filter.name]))
        rescue InvalidValueError, MissingValueError
        end
      end
    end

    # Runs the business logic associated with the interaction. The method is
    #   only run when there are no validation errors. The return value is
    #   placed into {#result}. This method must be overridden in the subclass.
    #   This method is run in a transaction if ActiveRecord is available.
    #
    # @raise [NotImplementedError] if the method is not defined.
    #
    # @abstract
    def execute
      raise NotImplementedError
    end

    # Returns the output from {#execute} if there are no validation errors or
    #   `nil` otherwise.
    #
    # @return [Nil] if there are validation errors.
    # @return [Object] if there are no validation errors.
    def result
      symbol = :'@_interaction_result'
      if instance_variable_defined?(symbol)
        instance_variable_get(symbol)
      else
        nil
      end
    end

    # @private
    def errors
      @_interaction_errors ||= Errors.new(self)
    end

    # @private
    def valid?(*args)
      super || @_interaction_result = nil
    end

<<<<<<< HEAD
    # @private
    def self.transaction
      return unless block_given?

      if defined?(ActiveRecord)
        ::ActiveRecord::Base.transaction { yield }
      else
        yield
      end
    end

    # Get all the filters defined on this interaction.
    #
    # @return [Filters]
    #
    # @since 0.6.0
    def self.filters
      @_interaction_filters ||= Filters.new
    end
=======
    # @!macro [new] run_attributes
    #   @param options [Hash] Attribute values to set.
>>>>>>> 5e75e479

    # Runs validations and if there are no errors it will call {#execute}.
    #
    # @param (see #initialize)
    #
    # @return [ActiveInteraction::Base] An instance of the class `run` is
    #   called on.
    def self.run(*args)
      new(*args).tap do |interaction|
        if interaction.valid?
          result = transaction { interaction.execute }

          if interaction.errors.empty?
            interaction.instance_variable_set(:@_interaction_result, result)
          else
            interaction.instance_variable_set(
              :@_interaction_runtime_errors, interaction.errors.dup)
          end
        end
      end
    end

<<<<<<< HEAD
    # Like {.run} except that it returns the value of {#execute} or raises an
    #   exception if there were any validation errors.
    #
    # @param (see .run)
    #
    # @return The return value of {#execute}.
    #
    # @raise [InteractionInvalidError] if there are any errors on the model.
    def self.run!(*args)
      outcome = run(*args)
      if outcome.invalid?
        raise InteractionInvalidError, outcome.errors.full_messages.join(', ')
      end
      outcome.result
    end

=======
>>>>>>> 5e75e479
    # @private
    def self.method_missing(*args, &block)
      super do |klass, names, options|
        raise InvalidFilterError, 'no name' if names.empty?

        names.each do |attribute|
          if attribute.to_s.start_with?('_interaction_')
            raise InvalidFilterError, attribute.inspect
          end

          filter = klass.new(attribute, options, &block)
          filters.add(filter)
          attr_accessor filter.name

          filter.default if filter.has_default?
        end
      end
    end

    private

    def input_errors
      Validation.validate(self.class.filters, inputs).each do |error|
        errors.add_sym(*error)
      end
    end

    def runtime_errors
      return unless instance_variable_defined?(:@_interaction_runtime_errors)

      @_interaction_runtime_errors.symbolic.each do |attribute, symbols|
        symbols.each { |symbol| errors.add_sym(attribute, symbol) }
      end

      @_interaction_runtime_errors.messages.each do |attribute, messages|
        messages.each { |message| errors.add(attribute, message) }
      end
    end
  end
end<|MERGE_RESOLUTION|>--- conflicted
+++ resolved
@@ -30,36 +30,10 @@
   #     p outcome.errors
   #   end
   class Base
-<<<<<<< HEAD
     include ActiveModel
+
+    extend Core
     extend MethodMissing
-=======
-    extend Core
-    extend ::ActiveModel::Naming
-    include ::ActiveModel::Conversion
-    include ::ActiveModel::Validations
-
-    # @private
-    def new_record?
-      true
-    end
-
-    # @private
-    def persisted?
-      false
-    end
-
-    # @private
-    def self.i18n_scope
-      :active_interaction
-    end
-
-    # @private
-    def i18n_scope
-      self.class.i18n_scope
-    end
-
->>>>>>> 5e75e479
     extend OverloadHash
 
     validate :input_errors
@@ -136,18 +110,6 @@
       super || @_interaction_result = nil
     end
 
-<<<<<<< HEAD
-    # @private
-    def self.transaction
-      return unless block_given?
-
-      if defined?(ActiveRecord)
-        ::ActiveRecord::Base.transaction { yield }
-      else
-        yield
-      end
-    end
-
     # Get all the filters defined on this interaction.
     #
     # @return [Filters]
@@ -156,10 +118,6 @@
     def self.filters
       @_interaction_filters ||= Filters.new
     end
-=======
-    # @!macro [new] run_attributes
-    #   @param options [Hash] Attribute values to set.
->>>>>>> 5e75e479
 
     # Runs validations and if there are no errors it will call {#execute}.
     #
@@ -182,25 +140,6 @@
       end
     end
 
-<<<<<<< HEAD
-    # Like {.run} except that it returns the value of {#execute} or raises an
-    #   exception if there were any validation errors.
-    #
-    # @param (see .run)
-    #
-    # @return The return value of {#execute}.
-    #
-    # @raise [InteractionInvalidError] if there are any errors on the model.
-    def self.run!(*args)
-      outcome = run(*args)
-      if outcome.invalid?
-        raise InteractionInvalidError, outcome.errors.full_messages.join(', ')
-      end
-      outcome.result
-    end
-
-=======
->>>>>>> 5e75e479
     # @private
     def self.method_missing(*args, &block)
       super do |klass, names, options|
