--- conflicted
+++ resolved
@@ -1,6 +1,5 @@
 # [Master][]
 
-<<<<<<< HEAD
 - Allow callable defaults.
 - Only set instance variables for attributes with readers defined.
 - Support `:only` and `:except` options simultaneously with `import_filters`.
@@ -9,11 +8,10 @@
   was required.
 - Speed up many filters by caching class constants.
 - Add support for callbacks around `execute`.
-=======
+
 # [1.0.5][] (2014-02-25)
 
 - Rollback database changes when `compose` fails.
->>>>>>> 74af63f5
 
 # [1.0.4][] (2014-02-11)
 
