# coding: utf-8

module ActiveInteraction
  class Base
    # @!method self.hash(*attributes, options = {}, &block)
    #   Creates accessors for the attributes and ensures that values passed to
    #     the attributes are Hashes.
    #
    #   @!macro filter_method_params
    #   @param block [Proc] filter methods to apply for select keys
    #   @option options [Boolean] :strip (true) strip unknown keys (Note: All
    #     keys are symbolized. Ruby does not GC symbols so this can cause
    #     memory bloat. Setting this option to `false` and passing in non-safe
    #     input (e.g. Rails `params`) opens your software to a denial of
    #     service attack.)
    #
    #   @example
    #     hash :order
    #   @example
    #     hash :order do
    #       model :item
    #       integer :quantity, default: 1
    #     end
  end

  # @private
  class HashFilter < Filter
    include Missable

    def cast(value)
      case value
      when Hash
        value = symbolize_the_string_keys(value)

        filters.each_with_object(strip? ? {} : value) do |(name, filter), h|
<<<<<<< HEAD
          f(h, name, filter, value)
        end
=======
          name = name.to_s
          h[name] = filter.clean(value[name])
        end.symbolize_keys
>>>>>>> a66f8ae1
      else
        super
      end
    end

    def method_missing(*args, &block)
      super(*args) do |klass, names, options|
        fail InvalidFilterError, 'missing attribute name' if names.empty?

        names.each do |name|
          filters[name] = klass.new(name, options, &block)
        end
      end
    end

    private

    def f(h, name, filter, value)
      h[name] = filter.clean(value[name])
    rescue InvalidValueError, MissingValueError
      raise InvalidNestedValueError.new(name, value[name])
    end

    def raw_default
      value = super

      if value.is_a?(Hash) && !value.empty?
        fail InvalidDefaultError, "#{name}: #{value.inspect}"
      end

      value
    end

    # @return [Boolean]
    def strip?
      options.fetch(:strip, true)
    end

    # Switch to `transform_keys` once we support only Rails 4.0.2+
    def symbolize_the_string_keys(hash)
      new_hash = {}
      hash.each_key do |key|
        new_key = key.is_a?(Symbol) ? key.to_s : key
        new_hash[new_key] = hash[key]
      end
      new_hash
    end
  end
end<|MERGE_RESOLUTION|>--- conflicted
+++ resolved
@@ -33,14 +33,9 @@
         value = symbolize_the_string_keys(value)
 
         filters.each_with_object(strip? ? {} : value) do |(name, filter), h|
-<<<<<<< HEAD
+          name = name.to_s
           f(h, name, filter, value)
-        end
-=======
-          name = name.to_s
-          h[name] = filter.clean(value[name])
         end.symbolize_keys
->>>>>>> a66f8ae1
       else
         super
       end
