module ActiveInteraction
<<<<<<< HEAD
  # Top-level error class. All other errors subclass this.
  Error = Class.new(StandardError)

  # Raised if an interaction is invalid.
  InteractionInvalidError = Class.new(Error)

  # Raised if a class name is invalid.
  InvalidClassError = Class.new(Error)

  # Raised if a default value is invalid.
  InvalidDefaultError = Class.new(Error)

  # Raised if a filter has an invalid definition.
  InvalidFilterError = Class.new(Error)

  # Raised if a user-supplied value is invalid.
  InvalidValueError = Class.new(Error)

  # Raised if there is no default value.
  NoDefaultError = Class.new(Error)

  # Raised if a filter cannot be found.
  MissingFilterError = Class.new(Error)

  # Raised if no value is given.
  MissingValueError = Class.new(Error)
=======
  EmptyPipeline = Class.new(StandardError)
  InteractionInvalid = Class.new(StandardError)
  InvalidDefaultValue = Class.new(StandardError)
  InvalidNestedValue = Class.new(StandardError)
  InvalidValue = Class.new(StandardError)
  MissingValue = Class.new(StandardError)
>>>>>>> 5e75e479

  # A small extension to provide symbolic error messages to make introspecting
  #   and testing easier.
  #
  # @since 0.6.0
  class Errors < ActiveModel::Errors
    # A hash mapping attributes to arrays of symbolic messages.
    #
    # @return [Hash{Symbol => Array<Symbol>}]
    attr_reader :symbolic

    # Adds a symbolic error message to an attribute.
    #
    # @param attribute [Symbol] The attribute to add an error to.
    # @param symbol [Symbol] The symbolic error to add.
    # @param message [String, Symbol, Proc]
    # @param options [Hash]
    #
    # @example Adding a symbolic error.
    #   errors.add_sym(:attribute)
    #   errors.symbolic
    #   # => {:attribute=>[:invalid]}
    #   errors.messages
    #   # => {:attribute=>["is invalid"]}
    #
    # @return [Hash{Symbol => Array<Symbol>}]
    #
    # @see ActiveModel::Errors#add
    def add_sym(attribute, symbol = :invalid, message = nil, options = {})
      add(attribute, message || symbol, options)

      symbolic[attribute] ||= []
      symbolic[attribute] << symbol
    end

    # @private
    def initialize(*args)
      @symbolic = {}
      super
    end

    # @private
    def initialize_dup(other)
      @symbolic = other.symbolic.dup
      super
    end

    # @private
    def clear
      symbolic.clear
      super
    end
  end
end<|MERGE_RESOLUTION|>--- conflicted
+++ resolved
@@ -1,5 +1,4 @@
 module ActiveInteraction
-<<<<<<< HEAD
   # Top-level error class. All other errors subclass this.
   Error = Class.new(StandardError)
 
@@ -26,14 +25,8 @@
 
   # Raised if no value is given.
   MissingValueError = Class.new(Error)
-=======
+
   EmptyPipeline = Class.new(StandardError)
-  InteractionInvalid = Class.new(StandardError)
-  InvalidDefaultValue = Class.new(StandardError)
-  InvalidNestedValue = Class.new(StandardError)
-  InvalidValue = Class.new(StandardError)
-  MissingValue = Class.new(StandardError)
->>>>>>> 5e75e479
 
   # A small extension to provide symbolic error messages to make introspecting
   #   and testing easier.
