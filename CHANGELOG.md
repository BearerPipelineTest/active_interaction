--- conflicted
+++ resolved
@@ -1,13 +1,10 @@
 # [Master][]
 
-<<<<<<< HEAD
 - Support `:only` and `:except` options simultaneously with `import_filters`.
   Previously this raised an `ArgumentError`.
 - Support passing a single symbol to `:only` and `:except`. Previously an Array
   was required.
-=======
 - Speed up model filters by caching class constants.
->>>>>>> 8b98301e
 
 # [1.0.0][]
 
