# [Master][]

<<<<<<< HEAD
## Changed

- [#213][]: Remove transaction support. Database transactions will need to be
  handled manually now.
- [#214][]: Results are returned from invalid outcomes.

## Security

- [#215][]: Rather than symbolizing keys all hashes now use indifferent access.
  This takes care of potential but unlikely DoS attacks noted in [#163][].
=======
# [1.4.0][] (2014-12-10)

## Changed

- [#239][]: Accept `ActiveRecord::Relation` objects as `array` inputs.

# [1.3.1][] (2014-12-10)

## Fixed

- [#235][]: Fix a bug that prevented custom translations from loading.
- [#224][]: Fix a bug that incorrectly inferred plural class names for filters
  inside arrays.
>>>>>>> 4d0ebe3a

# [1.3.0][] (2014-08-15)

## Added

- [#178][]: Add an interface filter.
- [#196][]: Add a `type_check` callback that happens before the `validation`
  callback.

# [1.2.5][] (2014-08-15)

## Fixed

- [#207][]: Fix a bug that incorrectly converted plural class names
  to their singular form.
- [#206][]: Fix a bug that caused an i18n deprecation warning.
- [#201][]: Prevented time filters from being initialized with the
  format option when time zones are available.

# [1.2.4][] (2014-08-07)

## Fixed

- [#203][]: Fix a bug that prevented transaction options from being passed to
  subclasses.

# [1.2.3][] (2014-05-12)

## Fixed

- [#192][]: Fix a bug that raised `ActiveRecord::Rollback` when composing even
  when not in a transaction.

# [1.2.2][] (2014-05-07)

## Fixed

- Fix a bug that raised `NameError`s when there were invalid nested hash
  errors.
- Add missing translation for symbol filters.

# [1.2.1][] (2014-05-02)

## Fixed

- [#179][]: Fix a bug that marked model inputs as invalid even if they returned true
  for `object.is_a?(klass)`.

# [1.2.0][] (2014-04-30)

## Added

- [#175][]: Add support for Rails-style date and time parameters like `date(1i)`.
- [#173][]: Add a decimal filter.
- [#155][]: Add support for disabling and modifying transactions through the
  `transaction` helper method.
- [#140][]: Add support for `column_for_attribute` which provides better
  interoperability with gems like Formtastic and Simple Form.

# [1.1.7][] (2014-04-30)

## Fixed

- [#174][]: Fix a bug that leaked validators among all child classes.

# [1.1.6][] (2014-04-29)

## Fixed

- [#36][]: Fix a bug that caused nested hash error messages to be misleading.

# [1.1.5][] (2014-03-31)

## Fixed

- The `transform_keys` method broke backwards compatibility because it's not
  available until Rails 4.0.2.

# [1.1.4][] (2014-03-31)

## Fixed

- Fix an issue where non-stripped hash keys would be incorrectly converted to strings.

# [1.1.3][] (2014-03-31)

## Fixed

- [#165][]: Fix Rubocop errors and pin the version to avoid future issues with new cops
  breaking the build.

## Security

- [#163][]: Fix some denial of service attacks via hash symbolization.

# [1.1.2][] (2014-03-05)

## Fixed

- [#156][]: Don't constantize classes for model filters on initialization. This fixes a
  bug that made those filters dependent on load order.

# [1.1.1][] (2014-03-04)

## Fixed

- [#153][]: Allow merging ActiveModel errors into ActiveInteraction errors with
  `ActiveInteraction::Errors#merge!`.

# [1.1.0][] (2014-02-28)

## Added

- [#116][], [#119][], [#122][]: Speed up many filters by caching class constants.
- [#115][]: Add support for callbacks around `execute`.
- [#136][]: Allow callable defaults.

## Changed

- [#114][]: Support `:only` and `:except` options simultaneously with `import_filters`.
  Previously this raised an `ArgumentError`.
- [#114][]: Support passing a single symbol to `:only` and `:except`. Previously an Array
  was required.

## Security

- [#138][]: Only set instance variables for attributes with readers defined.


# [1.0.5][] (2014-02-25)

## Fixed

- [#143][]: Rollback database changes when `compose` fails.

# [1.0.4][] (2014-02-11)

## Fixed

- Add translations to the gem specification.

# ~~[1.0.3][] (2014-02-11)~~

## Fixed

- [#135][]: Fix a bug that caused invalid strings to be parsed as `nil` instead of
  raising an error when `Time.zone` was set.
- [#134][]: Fix bug that prevented loading I18n translations.

# [1.0.2][] (2014-02-07)

## Fixed

- [#130][]: Stop creating duplicate errors on subsequent calls to `valid?`.

# [1.0.1][] (2014-02-04)

## Fixed

- [#125][]: Short circuit `valid?` after successfully running an interaction.
- [#129][]: Fix a bug that prevented merging interpolated symbolic errors.
- [#128][]: Use `:invalid_type` instead of `:invalid` as I18n key for type errors.
- [#127][]: Fix a bug that skipped setting up accessors for imported filters.

# [1.0.0][] (2014-01-21)

## Added

- [#102][]: Add predicate methods for checking if an input was passed.
- [#103][]: Allow fetching filters by name.
- [#104][]: Allow import filters from another interaction with `import_filters`.

## Changed

- [#111][]: Replace `Filters` with a hash. To iterate over `Filter` objects, use
  `Interaction.filters.values`.
- Rename `Filter#has_default?` to `Filter#default?`.

## Fixed

- [#98][]: Add `respond_to_missing?` to complement `method_missing` calls.
- [#106][]: When adding a filter that shares a name with an existing filter, it will now
  replace the existing one instead of adding a duplicate.

# [0.10.2][] (2014-01-02)

## Fixed

- [#94][]: Fix a bug that marked Time instances as invalid if Time.zone was set.

# [0.10.1][] (2013-12-20)

## Fixed

- [#90][]: Fix bug that prevented parsing strings as times when ActiveSupport was
  available.

# [0.10.0][] (2013-12-19)

## Added

- Support casting "true" and "false" as booleans.

## Fixed

- [#89][]: Fix bug that allowed subclasses to mutate the filters on their superclasses.

# [0.9.1][] (2013-12-17)

## Fixed

- [#84][]: Fix I18n deprecation warning.
- [#82][]: Raise `ArgumentError` when running an interaction with non-hash inputs.
- [#77][]: For compatibility with `ActiveRecord::Errors`, support indifferent access of
  `ActiveInteraction::Errors`.
- [#88][]: Fix losing filters when using inheritance.

# [0.9.0][] (2013-12-02)

## Added

- Add experimental composition implementation (`ActiveInteraction::Base#compose`).

## Removed

- Remove `ActiveInteraction::Pipeline`.

# [0.8.0][] (2013-11-14)

## Added

- [#44][], [#45][]: Add ability to document interactions and filters.

# [0.7.0][] (2013-11-14)

## Added

- [#41][]: Add ability to chain a series of interactions together with
  `ActiveInteraction::Pipeline`.

# [0.6.1][] (2013-11-14)

## Fixed

- Re-release. Forgot to merge into master.

# ~~[0.6.0][] (2013-11-14)~~

## Added

- Add ability to introspect interactions with `filters`.
- [#57][]: Allow getting all of the user-supplied inputs in an interaction with
  `inputs`.
- [#61][]: Add a symbol filter.
- [#58][]: Allow adding symbolic errors with `errors.add_sym` and retrieving them with
  `errors.symbolic`.

## Changed

- Error class now end with `Error`.
- By default, strip unlisted keys from hashes. To retain the old behavior,
  set `strip: false` on a hash filter.
- [#49][]: Prevent specifying defaults (other than `nil` or `{}`) on hash filters. Set
  defaults on the nested filters instead.
- [#66][]: Replace `allow_nil: true` with `default: nil`.

## Fixed

- Fix bug that prevented listing multiple attributes in a hash filter.
- Fix bug that prevented hash filters from being nested in array filters.

# [0.5.0][] (2013-10-16)

## Added

- [#34][]: Allow adding errors in `execute` method with `errors.add`.

## Fixed

- [#56][]: Prevent manually setting the outcome's result.

# [0.4.0][] (2013-08-15)

## Added

- Support i18n translations.

# [0.3.0][] (2013-08-07)

## Added

- [#30][]: Allow nested default values.

## Changed

- [#36][]: Give better error messages for nested attributes.
- [#39][]: Add a more useful invalid interaction error message.
- [#38][]: Use default value when given an explicit `nil`.

# [0.2.2][] (2013-08-07)

## Fixed

- [#40][]: Fix support for `ActiveSupport::TimeWithZone`.

# [0.2.1][] (2013-08-06)

## Fixed

- [#37][]: Fix setting a default value on more than one attribute at a time.

# [0.2.0][] (2013-07-16)

## Added

- [#23][]: Add support for strptime format strings on Date, DateTime, and Time filters.

## Changed

- [#20][]: Wrap interactions in ActiveRecord transactions if they're available.
- [#24][]: Add option to strip string values, which is enabled by default.

# [0.1.3][] (2013-07-16)

## Fixed

- Fix bug that prevented `attr_accessor`s from working.
- Handle unconfigured timezones.
- [#27][]: Use RDoc as YARD's Markdown provider instead of kramdown.

# [0.1.2][] (2013-07-14)

## Fixed

- [#29][]: `execute` will now have the filtered version of the values passed
  to `run` or `run!` as was intended.

# [0.1.1][] (2013-07-13)

## Fixed

- [#28][]: Correct gemspec dependencies on activemodel.

# ~~[0.1.0][] (2013-07-12)~~

- Initial release.

  [master]: https://github.com/orgsync/active_interaction/compare/v1.4.0...master
  [1.4.0]: https://github.com/orgsync/active_interaction/compare/v1.3.1...v1.4.0
  [1.3.1]: https://github.com/orgsync/active_interaction/compare/v1.3.0...v1.3.1
  [1.3.0]: https://github.com/orgsync/active_interaction/compare/v1.2.5...v1.3.0
  [1.2.5]: https://github.com/orgsync/active_interaction/compare/v1.2.4...v1.2.5
  [1.2.4]: https://github.com/orgsync/active_interaction/compare/v1.2.3...v1.2.4
  [1.2.3]: https://github.com/orgsync/active_interaction/compare/v1.2.2...v1.2.3
  [1.2.2]: https://github.com/orgsync/active_interaction/compare/v1.2.1...v1.2.2
  [1.2.1]: https://github.com/orgsync/active_interaction/compare/v1.2.0...v1.2.1
  [1.2.0]: https://github.com/orgsync/active_interaction/compare/v1.1.7...v1.2.0
  [1.1.7]: https://github.com/orgsync/active_interaction/compare/v1.1.6...v1.1.7
  [1.1.6]: https://github.com/orgsync/active_interaction/compare/v1.1.5...v1.1.6
  [1.1.5]: https://github.com/orgsync/active_interaction/compare/v1.1.4...v1.1.5
  [1.1.4]: https://github.com/orgsync/active_interaction/compare/v1.1.3...v1.1.4
  [1.1.3]: https://github.com/orgsync/active_interaction/compare/v1.1.2...v1.1.3
  [1.1.2]: https://github.com/orgsync/active_interaction/compare/v1.1.1...v1.1.2
  [1.1.1]: https://github.com/orgsync/active_interaction/compare/v1.1.0...v1.1.1
  [1.1.0]: https://github.com/orgsync/active_interaction/compare/v1.0.5...v1.1.0
  [1.0.5]: https://github.com/orgsync/active_interaction/compare/v1.0.4...v1.0.5
  [1.0.4]: https://github.com/orgsync/active_interaction/compare/v1.0.3...v1.0.4
  [1.0.3]: https://github.com/orgsync/active_interaction/compare/v1.0.2...v1.0.3
  [1.0.2]: https://github.com/orgsync/active_interaction/compare/v1.0.1...v1.0.2
  [1.0.1]: https://github.com/orgsync/active_interaction/compare/v1.0.0...v1.0.1
  [1.0.0]: https://github.com/orgsync/active_interaction/compare/v0.10.2...v1.0.0
  [0.10.2]: https://github.com/orgsync/active_interaction/compare/v0.10.1...v0.10.2
  [0.10.1]: https://github.com/orgsync/active_interaction/compare/v0.10.0...v0.10.1
  [0.10.0]: https://github.com/orgsync/active_interaction/compare/v0.9.1...v0.10.0
  [0.9.1]: https://github.com/orgsync/active_interaction/compare/v0.9.0...v0.9.1
  [0.9.0]: https://github.com/orgsync/active_interaction/compare/v0.8.0...v0.9.0
  [0.8.0]: https://github.com/orgsync/active_interaction/compare/v0.7.0...v0.8.0
  [0.7.0]: https://github.com/orgsync/active_interaction/compare/v0.6.1...v0.7.0
  [0.6.1]: https://github.com/orgsync/active_interaction/compare/v0.6.0...v0.6.1
  [0.6.0]: https://github.com/orgsync/active_interaction/compare/v0.5.0...v0.6.0
  [0.5.0]: https://github.com/orgsync/active_interaction/compare/v0.4.0...v0.5.0
  [0.4.0]: https://github.com/orgsync/active_interaction/compare/v0.3.0...v0.4.0
  [0.3.0]: https://github.com/orgsync/active_interaction/compare/v0.2.2...v0.3.0
  [0.2.2]: https://github.com/orgsync/active_interaction/compare/v0.2.1...v0.2.2
  [0.2.1]: https://github.com/orgsync/active_interaction/compare/v0.2.0...v0.2.1
  [0.2.0]: https://github.com/orgsync/active_interaction/compare/v0.1.3...v0.2.0
  [0.1.3]: https://github.com/orgsync/active_interaction/compare/v0.1.2...v0.1.3
  [0.1.2]: https://github.com/orgsync/active_interaction/compare/v0.1.1...v0.1.2
  [0.1.1]: https://github.com/orgsync/active_interaction/compare/v0.1.0...v0.1.1
  [0.1.0]: https://github.com/orgsync/active_interaction/compare/62f999b...v0.1.0

  [#20]: https://github.com/orgsync/active_interaction/issues/20
  [#23]: https://github.com/orgsync/active_interaction/issues/23
  [#24]: https://github.com/orgsync/active_interaction/issues/24
  [#27]: https://github.com/orgsync/active_interaction/issues/27
  [#28]: https://github.com/orgsync/active_interaction/issues/28
  [#29]: https://github.com/orgsync/active_interaction/issues/29
  [#30]: https://github.com/orgsync/active_interaction/issues/30
  [#34]: https://github.com/orgsync/active_interaction/issues/34
  [#36]: https://github.com/orgsync/active_interaction/issues/36
  [#37]: https://github.com/orgsync/active_interaction/issues/37
  [#38]: https://github.com/orgsync/active_interaction/issues/38
  [#39]: https://github.com/orgsync/active_interaction/issues/39
  [#40]: https://github.com/orgsync/active_interaction/issues/40
  [#41]: https://github.com/orgsync/active_interaction/issues/41
  [#44]: https://github.com/orgsync/active_interaction/issues/44
  [#45]: https://github.com/orgsync/active_interaction/issues/45
  [#49]: https://github.com/orgsync/active_interaction/issues/49
  [#56]: https://github.com/orgsync/active_interaction/issues/56
  [#57]: https://github.com/orgsync/active_interaction/issues/57
  [#58]: https://github.com/orgsync/active_interaction/issues/58
  [#61]: https://github.com/orgsync/active_interaction/issues/61
  [#66]: https://github.com/orgsync/active_interaction/issues/66
  [#77]: https://github.com/orgsync/active_interaction/issues/77
  [#82]: https://github.com/orgsync/active_interaction/issues/82
  [#84]: https://github.com/orgsync/active_interaction/issues/84
  [#88]: https://github.com/orgsync/active_interaction/issues/88
  [#89]: https://github.com/orgsync/active_interaction/issues/89
  [#90]: https://github.com/orgsync/active_interaction/issues/90
  [#94]: https://github.com/orgsync/active_interaction/issues/94
  [#98]: https://github.com/orgsync/active_interaction/issues/98
  [#102]: https://github.com/orgsync/active_interaction/issues/102
  [#103]: https://github.com/orgsync/active_interaction/issues/103
  [#104]: https://github.com/orgsync/active_interaction/issues/104
  [#106]: https://github.com/orgsync/active_interaction/issues/106
  [#111]: https://github.com/orgsync/active_interaction/issues/111
  [#114]: https://github.com/orgsync/active_interaction/issues/114
  [#115]: https://github.com/orgsync/active_interaction/issues/115
  [#116]: https://github.com/orgsync/active_interaction/issues/116
  [#119]: https://github.com/orgsync/active_interaction/issues/119
  [#122]: https://github.com/orgsync/active_interaction/issues/122
  [#125]: https://github.com/orgsync/active_interaction/issues/125
  [#127]: https://github.com/orgsync/active_interaction/issues/127
  [#128]: https://github.com/orgsync/active_interaction/issues/128
  [#129]: https://github.com/orgsync/active_interaction/issues/129
  [#130]: https://github.com/orgsync/active_interaction/issues/130
  [#134]: https://github.com/orgsync/active_interaction/issues/134
  [#135]: https://github.com/orgsync/active_interaction/issues/135
  [#136]: https://github.com/orgsync/active_interaction/issues/136
  [#138]: https://github.com/orgsync/active_interaction/issues/138
  [#140]: https://github.com/orgsync/active_interaction/issues/140
  [#143]: https://github.com/orgsync/active_interaction/issues/143
  [#153]: https://github.com/orgsync/active_interaction/issues/153
  [#155]: https://github.com/orgsync/active_interaction/issues/155
  [#156]: https://github.com/orgsync/active_interaction/issues/156
  [#163]: https://github.com/orgsync/active_interaction/issues/163
  [#165]: https://github.com/orgsync/active_interaction/issues/165
  [#173]: https://github.com/orgsync/active_interaction/issues/173
  [#174]: https://github.com/orgsync/active_interaction/issues/174
  [#175]: https://github.com/orgsync/active_interaction/issues/175
  [#178]: https://github.com/orgsync/active_interaction/issues/178
  [#179]: https://github.com/orgsync/active_interaction/issues/179
  [#192]: https://github.com/orgsync/active_interaction/issues/192
  [#196]: https://github.com/orgsync/active_interaction/issues/196
  [#201]: https://github.com/orgsync/active_interaction/issues/201
  [#203]: https://github.com/orgsync/active_interaction/issues/203
  [#206]: https://github.com/orgsync/active_interaction/issues/206
  [#207]: https://github.com/orgsync/active_interaction/issues/207
<<<<<<< HEAD
  [#213]: https://github.com/orgsync/active_interaction/issues/213
  [#214]: https://github.com/orgsync/active_interaction/issues/214
  [#215]: https://github.com/orgsync/active_interaction/issues/215
=======
  [#224]: https://github.com/orgsync/active_interaction/issues/224
  [#235]: https://github.com/orgsync/active_interaction/issues/235
  [#239]: https://github.com/orgsync/active_interaction/issues/239
>>>>>>> 4d0ebe3a
<|MERGE_RESOLUTION|>--- conflicted
+++ resolved
@@ -1,6 +1,5 @@
 # [Master][]
 
-<<<<<<< HEAD
 ## Changed
 
 - [#213][]: Remove transaction support. Database transactions will need to be
@@ -11,7 +10,7 @@
 
 - [#215][]: Rather than symbolizing keys all hashes now use indifferent access.
   This takes care of potential but unlikely DoS attacks noted in [#163][].
-=======
+
 # [1.4.0][] (2014-12-10)
 
 ## Changed
@@ -25,7 +24,6 @@
 - [#235][]: Fix a bug that prevented custom translations from loading.
 - [#224][]: Fix a bug that incorrectly inferred plural class names for filters
   inside arrays.
->>>>>>> 4d0ebe3a
 
 # [1.3.0][] (2014-08-15)
 
@@ -484,12 +482,9 @@
   [#203]: https://github.com/orgsync/active_interaction/issues/203
   [#206]: https://github.com/orgsync/active_interaction/issues/206
   [#207]: https://github.com/orgsync/active_interaction/issues/207
-<<<<<<< HEAD
   [#213]: https://github.com/orgsync/active_interaction/issues/213
   [#214]: https://github.com/orgsync/active_interaction/issues/214
   [#215]: https://github.com/orgsync/active_interaction/issues/215
-=======
   [#224]: https://github.com/orgsync/active_interaction/issues/224
   [#235]: https://github.com/orgsync/active_interaction/issues/235
-  [#239]: https://github.com/orgsync/active_interaction/issues/239
->>>>>>> 4d0ebe3a
+  [#239]: https://github.com/orgsync/active_interaction/issues/239