# [Master][]

<<<<<<< HEAD
- Support `:only` and `:except` options simultaneously with `import_filters`.
  Previously this raised an `ArgumentError`.
- Support passing a single symbol to `:only` and `:except`. Previously an Array
  was required.
- Speed up many filters by caching class constants.
=======
- Stop creating duplicate errors on subsequent calls to `valid?`.
>>>>>>> 60cc0cf7

# [1.0.1][] (2014-02-04)

- Short circuit `valid?` after successfully running an interaction.
- Fix a bug that prevented merging interpolated symbolic errors.
- Use `:invalid_type` instead of `:invalid` as I18n key for type errors.
- Fix a bug that skipped setting up accessors for imported filters.

# [1.0.0][] (2014-01-21)

- **Replace `Filters` with a hash.** To iterate over `Filter` objects, use
  `Interaction.filters.values`.
- Rename `Filter#has_default?` to `Filter#default?`.
- Add `respond_to_missing?` to complement `method_missing` calls.
- Add predicate methods for checking if an input was passed.
- When adding a filter that shares a name with an existing filter, it will now
  replace the existing one instead of adding a duplicate.
- Allow fetching filters by name.
- Allow import filters from another interaction with `import_filters`.

# [0.10.2][] (2014-01-02)

- Fix a bug that marked Time instances as invalid if Time.zone was set.

# [0.10.1][] (2013-12-20)

- Fix bug that prevented parsing strings as times when ActiveSupport was
  available.

# [0.10.0][] (2013-12-19)

- Support casting "true" and "false" as booleans.
- Fix bug that allowed subclasses to mutate the filters on their superclasses.

# [0.9.1][] (2013-12-17)

- Fix I18n deprecation warning.
- Raise `ArgumentError` when running an interaction with non-hash inputs.
- For compatibility with `ActiveRecord::Errors`, support indifferent access of
  `ActiveInteraction::Errors`.
- Fix losing filters when using inheritance.

# [0.9.0][] (2013-12-02)

- Add experimental composition implementation
  (`ActiveInteraction::Base#compose`).
- Remove `ActiveInteraction::Pipeline`.

# [0.8.0][] (2013-11-14)

- Add ability to document interactions and filters.

# [0.7.0][] (2013-11-14)

- Add ability to chain a series of interactions together with
  `ActiveInteraction::Pipeline`.

# [0.6.1][] (2013-11-14)

- Re-release. Forgot to merge into master.

# [0.6.0][] (2013-11-14)

- **Error class now end with `Error`.**
- **By default, strip unlisted keys from hashes. To retain the old behavior,
  set `strip: false` on a hash filter.**
- **Prevent specifying defaults (other than `nil` or `{}`) on hash filters. Set
  defaults on the nested filters instead.**
- Add ability to introspect interactions with `filters`.
- Fix bug that prevented listing multiple attributes in a hash filter.
- Allow getting all of the user-supplied inputs in an interaction with
  `inputs`.
- Fix bug that prevented hash filters from being nested in array filters.
- Replace `allow_nil: true` with `default: nil`.
- Add a symbol filter.
- Allow adding symbolic errors with `errors.add_sym` and retrieving them with
  `errors.symbolic`.

# [0.5.0][] (2013-10-16)

- Allow adding errors in `execute` method with `errors.add`.
- Prevent manually setting the outcome's result.

# [0.4.0][] (2013-08-15)

- Support i18n translations.

# [0.3.0][] (2013-08-07)

- Give better error messages for nested attributes.
- Use default value when given an explicit `nil`.
- Allow nested default values.

# [0.2.2][] (2013-08-07)

- Fix support for `ActiveSupport::TimeWithZone`.

# [0.2.1][] (2013-08-06)

- Fix setting a default value on more than one attribute at a time.

# [0.2.0][] (2013-07-16)

- Wrap interactions in ActiveRecord transactions if they're available.
- Add option to strip string values, which is enabled by default.
- Add support for strptime format strings on Date, DateTime, and Time filters.

# [0.1.3][] (2013-07-16)

- Fix bug that prevented `attr_accessor`s from working.
- Handle unconfigured timezones.
- Use RDoc as YARD's Markdown provider instead of kramdown.

# [0.1.2][] (2013-07-14)

- `execute` will now have the filtered version of the values passed
  to `run` or `run!` as was intended.

# [0.1.1][] (2013-07-13)

- Correct gemspec dependencies on activemodel.

# [0.1.0][] (2013-07-12)

- Initial release.

  [master]: https://github.com/orgsync/active_interaction/compare/v1.0.1...master
  [1.0.1]: https://github.com/orgsync/active_interaction/compare/v1.0.0...v1.0.1
  [1.0.0]: https://github.com/orgsync/active_interaction/compare/v0.10.2...v1.0.0
  [0.10.2]: https://github.com/orgsync/active_interaction/compare/v0.10.1...v0.10.2
  [0.10.1]: https://github.com/orgsync/active_interaction/compare/v0.10.0...v0.10.1
  [0.10.0]: https://github.com/orgsync/active_interaction/compare/v0.9.1...v0.10.0
  [0.9.1]: https://github.com/orgsync/active_interaction/compare/v0.9.0...v0.9.1
  [0.9.0]: https://github.com/orgsync/active_interaction/compare/v0.8.0...v0.9.0
  [0.8.0]: https://github.com/orgsync/active_interaction/compare/v0.7.0...v0.8.0
  [0.7.0]: https://github.com/orgsync/active_interaction/compare/v0.6.1...v0.7.0
  [0.6.1]: https://github.com/orgsync/active_interaction/compare/v0.6.0...v0.6.1
  [0.6.0]: https://github.com/orgsync/active_interaction/compare/v0.5.0...v0.6.0
  [0.5.0]: https://github.com/orgsync/active_interaction/compare/v0.4.0...v0.5.0
  [0.4.0]: https://github.com/orgsync/active_interaction/compare/v0.3.0...v0.4.0
  [0.3.0]: https://github.com/orgsync/active_interaction/compare/v0.2.2...v0.3.0
  [0.2.2]: https://github.com/orgsync/active_interaction/compare/v0.2.1...v0.2.2
  [0.2.1]: https://github.com/orgsync/active_interaction/compare/v0.2.0...v0.2.1
  [0.2.0]: https://github.com/orgsync/active_interaction/compare/v0.1.3...v0.2.0
  [0.1.3]: https://github.com/orgsync/active_interaction/compare/v0.1.2...v0.1.3
  [0.1.2]: https://github.com/orgsync/active_interaction/compare/v0.1.1...v0.1.2
  [0.1.1]: https://github.com/orgsync/active_interaction/compare/v0.1.0...v0.1.1
  [0.1.0]: https://github.com/orgsync/active_interaction/compare/62f999b...v0.1.0<|MERGE_RESOLUTION|>--- conflicted
+++ resolved
@@ -1,14 +1,11 @@
 # [Master][]
 
-<<<<<<< HEAD
 - Support `:only` and `:except` options simultaneously with `import_filters`.
   Previously this raised an `ArgumentError`.
 - Support passing a single symbol to `:only` and `:except`. Previously an Array
   was required.
 - Speed up many filters by caching class constants.
-=======
 - Stop creating duplicate errors on subsequent calls to `valid?`.
->>>>>>> 60cc0cf7
 
 # [1.0.1][] (2014-02-04)
 
