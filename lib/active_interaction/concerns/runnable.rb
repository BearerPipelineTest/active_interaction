--- conflicted
+++ resolved
@@ -27,15 +27,10 @@
     extend ActiveSupport::Concern
     include ActiveModel::Validations
 
-<<<<<<< HEAD
-=======
     included do
       define_callbacks :execute
-
-      validate :runtime_errors
     end
 
->>>>>>> 8767084f
     # @return [Errors]
     def errors
       @_interaction_errors
