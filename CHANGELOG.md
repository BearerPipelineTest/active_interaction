--- conflicted
+++ resolved
@@ -1,15 +1,13 @@
 # [Master][]
 
-<<<<<<< HEAD
 - Add a decimal filter.
 - Add support for disabling and modifying transactions through the
   `transaction` helper method.
 - Add support for `column_for_attribute` which provides better interoperability with gems like Formtastic and Simple Form.
-=======
+
 # [1.1.7][] (2014-04-30)
 
 - Fix a bug that leaked validators among all child classes.
->>>>>>> 35575400
 
 # [1.1.6][] (2014-04-29)
 
