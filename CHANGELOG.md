--- conflicted
+++ resolved
@@ -1,9 +1,8 @@
 # [Master][]
 
-<<<<<<< HEAD
 - Add an interface filter.
 - Add a `type_check` callback that happens before the `validation` callback.
-=======
+
 # [1.2.5][] (2014-08-15)
 
 ## Fixed
@@ -20,7 +19,6 @@
 
 - [#203][]: Fix a bug that prevented transaction options from being passed to
   subclasses.
->>>>>>> 4872430b
 
 # [1.2.3][] (2014-05-12)
 
