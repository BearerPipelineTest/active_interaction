<<<<<<< HEAD
# [1.6.0][] (2015-05-06)
=======
## Changed

- [#250][]: Replaced symbolic errors with Rails 5-style detailed errors.
- [#269][]: Prevented proc defaults from being eagerly evaluated.
- [#264][]: Renamed `model` filter to `object`.
- [#213][]: Remove transaction support. Database transactions will need to be
  handled manually now.
- [#214][]: Results are returned from invalid outcomes.
- [#164][]: Changed the `hash` filter to use hashes with indifferent access.
- [#236][]: Changed the `file` filter to accept anything that responds to `eof?`.

## Security

- [#215][]: Rather than symbolizing keys all hashes now use indifferent access.
  This takes care of potential but unlikely DoS attacks noted in [#163][].

# [1.6.0][] (TODO)
>>>>>>> d5baffb4

## Added

- Added `object` as an alias for `model`.
- Added symbol support to `add`.
- Added `details` as an alternative to `symbolic`.

## Changed

- Deprecated `model` in favor of `object`.
- Deprecated `add_sym` in favor of `add`.
- Deprecated `transaction`.
- Deprecated `symbolic` in favor of `details`.

# [1.5.1][] (2015-04-28)

## Fixed

- [#265][]: Allow `nil` inputs for interface and model filters.
- [#256][]: Improve error messages for nested invalid values.

# [1.5.0][] (2015-02-05)

## Added

- [#248][]: Add `has_attribute?` support to an instance of an interaction.

## Fixed

- [#248][]: Fix support for simple_form gem.

# [1.4.1][] (2014-12-12)

## Fixed

- [#244][]: Fix improperly adding load paths to I18n.

# [1.4.0][] (2014-12-10)

## Changed

- [#239][]: Accept `ActiveRecord::Relation` objects as `array` inputs.

# [1.3.1][] (2014-12-10)

## Fixed

- [#235][]: Fix a bug that prevented custom translations from loading.
- [#224][]: Fix a bug that incorrectly inferred plural class names for filters
  inside arrays.

# [1.3.0][] (2014-08-15)

## Added

- [#178][]: Add an interface filter.
- [#196][]: Add a `type_check` callback that happens before the `validation`
  callback.

# [1.2.5][] (2014-08-15)

## Fixed

- [#207][]: Fix a bug that incorrectly converted plural class names
  to their singular form.
- [#206][]: Fix a bug that caused an i18n deprecation warning.
- [#201][]: Prevented time filters from being initialized with the
  format option when time zones are available.

# [1.2.4][] (2014-08-07)

## Fixed

- [#203][]: Fix a bug that prevented transaction options from being passed to
  subclasses.

# [1.2.3][] (2014-05-12)

## Fixed

- [#192][]: Fix a bug that raised `ActiveRecord::Rollback` when composing even
  when not in a transaction.

# [1.2.2][] (2014-05-07)

## Fixed

- Fix a bug that raised `NameError`s when there were invalid nested hash
  errors.
- Add missing translation for symbol filters.

# [1.2.1][] (2014-05-02)

## Fixed

- [#179][]: Fix a bug that marked model inputs as invalid even if they returned true
  for `object.is_a?(klass)`.

# [1.2.0][] (2014-04-30)

## Added

- [#175][]: Add support for Rails-style date and time parameters like `date(1i)`.
- [#173][]: Add a decimal filter.
- [#155][]: Add support for disabling and modifying transactions through the
  `transaction` helper method.
- [#140][]: Add support for `column_for_attribute` which provides better
  interoperability with gems like Formtastic and Simple Form.

# [1.1.7][] (2014-04-30)

## Fixed

- [#174][]: Fix a bug that leaked validators among all child classes.

# [1.1.6][] (2014-04-29)

## Fixed

- [#36][]: Fix a bug that caused nested hash error messages to be misleading.

# [1.1.5][] (2014-03-31)

## Fixed

- The `transform_keys` method broke backwards compatibility because it's not
  available until Rails 4.0.2.

# [1.1.4][] (2014-03-31)

## Fixed

- Fix an issue where non-stripped hash keys would be incorrectly converted to strings.

# [1.1.3][] (2014-03-31)

## Fixed

- [#165][]: Fix Rubocop errors and pin the version to avoid future issues with new cops
  breaking the build.

## Security

- [#163][]: Fix some denial of service attacks via hash symbolization.

# [1.1.2][] (2014-03-05)

## Fixed

- [#156][]: Don't constantize classes for model filters on initialization. This fixes a
  bug that made those filters dependent on load order.

# [1.1.1][] (2014-03-04)

## Fixed

- [#153][]: Allow merging ActiveModel errors into ActiveInteraction errors with
  `ActiveInteraction::Errors#merge!`.

# [1.1.0][] (2014-02-28)

## Added

- [#116][], [#119][], [#122][]: Speed up many filters by caching class constants.
- [#115][]: Add support for callbacks around `execute`.
- [#136][]: Allow callable defaults.

## Changed

- [#114][]: Support `:only` and `:except` options simultaneously with `import_filters`.
  Previously this raised an `ArgumentError`.
- [#114][]: Support passing a single symbol to `:only` and `:except`. Previously an Array
  was required.

## Security

- [#138][]: Only set instance variables for attributes with readers defined.


# [1.0.5][] (2014-02-25)

## Fixed

- [#143][]: Rollback database changes when `compose` fails.

# [1.0.4][] (2014-02-11)

## Fixed

- Add translations to the gem specification.

# ~~[1.0.3][] (2014-02-11)~~

## Fixed

- [#135][]: Fix a bug that caused invalid strings to be parsed as `nil` instead of
  raising an error when `Time.zone` was set.
- [#134][]: Fix bug that prevented loading I18n translations.

# [1.0.2][] (2014-02-07)

## Fixed

- [#130][]: Stop creating duplicate errors on subsequent calls to `valid?`.

# [1.0.1][] (2014-02-04)

## Fixed

- [#125][]: Short circuit `valid?` after successfully running an interaction.
- [#129][]: Fix a bug that prevented merging interpolated symbolic errors.
- [#128][]: Use `:invalid_type` instead of `:invalid` as I18n key for type errors.
- [#127][]: Fix a bug that skipped setting up accessors for imported filters.

# [1.0.0][] (2014-01-21)

## Added

- [#102][]: Add predicate methods for checking if an input was passed.
- [#103][]: Allow fetching filters by name.
- [#104][]: Allow import filters from another interaction with `import_filters`.

## Changed

- [#111][]: Replace `Filters` with a hash. To iterate over `Filter` objects, use
  `Interaction.filters.values`.
- Rename `Filter#has_default?` to `Filter#default?`.

## Fixed

- [#98][]: Add `respond_to_missing?` to complement `method_missing` calls.
- [#106][]: When adding a filter that shares a name with an existing filter, it will now
  replace the existing one instead of adding a duplicate.

# [0.10.2][] (2014-01-02)

## Fixed

- [#94][]: Fix a bug that marked Time instances as invalid if Time.zone was set.

# [0.10.1][] (2013-12-20)

## Fixed

- [#90][]: Fix bug that prevented parsing strings as times when ActiveSupport was
  available.

# [0.10.0][] (2013-12-19)

## Added

- Support casting "true" and "false" as booleans.

## Fixed

- [#89][]: Fix bug that allowed subclasses to mutate the filters on their superclasses.

# [0.9.1][] (2013-12-17)

## Fixed

- [#84][]: Fix I18n deprecation warning.
- [#82][]: Raise `ArgumentError` when running an interaction with non-hash inputs.
- [#77][]: For compatibility with `ActiveRecord::Errors`, support indifferent access of
  `ActiveInteraction::Errors`.
- [#88][]: Fix losing filters when using inheritance.

# [0.9.0][] (2013-12-02)

## Added

- Add experimental composition implementation (`ActiveInteraction::Base#compose`).

## Removed

- Remove `ActiveInteraction::Pipeline`.

# [0.8.0][] (2013-11-14)

## Added

- [#44][], [#45][]: Add ability to document interactions and filters.

# [0.7.0][] (2013-11-14)

## Added

- [#41][]: Add ability to chain a series of interactions together with
  `ActiveInteraction::Pipeline`.

# [0.6.1][] (2013-11-14)

## Fixed

- Re-release. Forgot to merge into master.

# ~~[0.6.0][] (2013-11-14)~~

## Added

- Add ability to introspect interactions with `filters`.
- [#57][]: Allow getting all of the user-supplied inputs in an interaction with
  `inputs`.
- [#61][]: Add a symbol filter.
- [#58][]: Allow adding symbolic errors with `errors.add_sym` and retrieving them with
  `errors.symbolic`.

## Changed

- Error class now end with `Error`.
- By default, strip unlisted keys from hashes. To retain the old behavior,
  set `strip: false` on a hash filter.
- [#49][]: Prevent specifying defaults (other than `nil` or `{}`) on hash filters. Set
  defaults on the nested filters instead.
- [#66][]: Replace `allow_nil: true` with `default: nil`.

## Fixed

- Fix bug that prevented listing multiple attributes in a hash filter.
- Fix bug that prevented hash filters from being nested in array filters.

# [0.5.0][] (2013-10-16)

## Added

- [#34][]: Allow adding errors in `execute` method with `errors.add`.

## Fixed

- [#56][]: Prevent manually setting the outcome's result.

# [0.4.0][] (2013-08-15)

## Added

- Support i18n translations.

# [0.3.0][] (2013-08-07)

## Added

- [#30][]: Allow nested default values.

## Changed

- [#36][]: Give better error messages for nested attributes.
- [#39][]: Add a more useful invalid interaction error message.
- [#38][]: Use default value when given an explicit `nil`.

# [0.2.2][] (2013-08-07)

## Fixed

- [#40][]: Fix support for `ActiveSupport::TimeWithZone`.

# [0.2.1][] (2013-08-06)

## Fixed

- [#37][]: Fix setting a default value on more than one attribute at a time.

# [0.2.0][] (2013-07-16)

## Added

- [#23][]: Add support for strptime format strings on Date, DateTime, and Time filters.

## Changed

- [#20][]: Wrap interactions in ActiveRecord transactions if they're available.
- [#24][]: Add option to strip string values, which is enabled by default.

# [0.1.3][] (2013-07-16)

## Fixed

- Fix bug that prevented `attr_accessor`s from working.
- Handle unconfigured timezones.
- [#27][]: Use RDoc as YARD's Markdown provider instead of kramdown.

# [0.1.2][] (2013-07-14)

## Fixed

- [#29][]: `execute` will now have the filtered version of the values passed
  to `run` or `run!` as was intended.

# [0.1.1][] (2013-07-13)

## Fixed

- [#28][]: Correct gemspec dependencies on activemodel.

# ~~[0.1.0][] (2013-07-12)~~

- Initial release.

  [1.6.0]: https://github.com/orgsync/active_interaction/compare/v1.5.1...v1.6.0
  [1.5.1]: https://github.com/orgsync/active_interaction/compare/v1.5.0...v1.5.1
  [1.5.0]: https://github.com/orgsync/active_interaction/compare/v1.4.1...v1.5.0
  [1.4.1]: https://github.com/orgsync/active_interaction/compare/v1.4.0...v1.4.1
  [1.4.0]: https://github.com/orgsync/active_interaction/compare/v1.3.1...v1.4.0
  [1.3.1]: https://github.com/orgsync/active_interaction/compare/v1.3.0...v1.3.1
  [1.3.0]: https://github.com/orgsync/active_interaction/compare/v1.2.5...v1.3.0
  [1.2.5]: https://github.com/orgsync/active_interaction/compare/v1.2.4...v1.2.5
  [1.2.4]: https://github.com/orgsync/active_interaction/compare/v1.2.3...v1.2.4
  [1.2.3]: https://github.com/orgsync/active_interaction/compare/v1.2.2...v1.2.3
  [1.2.2]: https://github.com/orgsync/active_interaction/compare/v1.2.1...v1.2.2
  [1.2.1]: https://github.com/orgsync/active_interaction/compare/v1.2.0...v1.2.1
  [1.2.0]: https://github.com/orgsync/active_interaction/compare/v1.1.7...v1.2.0
  [1.1.7]: https://github.com/orgsync/active_interaction/compare/v1.1.6...v1.1.7
  [1.1.6]: https://github.com/orgsync/active_interaction/compare/v1.1.5...v1.1.6
  [1.1.5]: https://github.com/orgsync/active_interaction/compare/v1.1.4...v1.1.5
  [1.1.4]: https://github.com/orgsync/active_interaction/compare/v1.1.3...v1.1.4
  [1.1.3]: https://github.com/orgsync/active_interaction/compare/v1.1.2...v1.1.3
  [1.1.2]: https://github.com/orgsync/active_interaction/compare/v1.1.1...v1.1.2
  [1.1.1]: https://github.com/orgsync/active_interaction/compare/v1.1.0...v1.1.1
  [1.1.0]: https://github.com/orgsync/active_interaction/compare/v1.0.5...v1.1.0
  [1.0.5]: https://github.com/orgsync/active_interaction/compare/v1.0.4...v1.0.5
  [1.0.4]: https://github.com/orgsync/active_interaction/compare/v1.0.3...v1.0.4
  [1.0.3]: https://github.com/orgsync/active_interaction/compare/v1.0.2...v1.0.3
  [1.0.2]: https://github.com/orgsync/active_interaction/compare/v1.0.1...v1.0.2
  [1.0.1]: https://github.com/orgsync/active_interaction/compare/v1.0.0...v1.0.1
  [1.0.0]: https://github.com/orgsync/active_interaction/compare/v0.10.2...v1.0.0
  [0.10.2]: https://github.com/orgsync/active_interaction/compare/v0.10.1...v0.10.2
  [0.10.1]: https://github.com/orgsync/active_interaction/compare/v0.10.0...v0.10.1
  [0.10.0]: https://github.com/orgsync/active_interaction/compare/v0.9.1...v0.10.0
  [0.9.1]: https://github.com/orgsync/active_interaction/compare/v0.9.0...v0.9.1
  [0.9.0]: https://github.com/orgsync/active_interaction/compare/v0.8.0...v0.9.0
  [0.8.0]: https://github.com/orgsync/active_interaction/compare/v0.7.0...v0.8.0
  [0.7.0]: https://github.com/orgsync/active_interaction/compare/v0.6.1...v0.7.0
  [0.6.1]: https://github.com/orgsync/active_interaction/compare/v0.6.0...v0.6.1
  [0.6.0]: https://github.com/orgsync/active_interaction/compare/v0.5.0...v0.6.0
  [0.5.0]: https://github.com/orgsync/active_interaction/compare/v0.4.0...v0.5.0
  [0.4.0]: https://github.com/orgsync/active_interaction/compare/v0.3.0...v0.4.0
  [0.3.0]: https://github.com/orgsync/active_interaction/compare/v0.2.2...v0.3.0
  [0.2.2]: https://github.com/orgsync/active_interaction/compare/v0.2.1...v0.2.2
  [0.2.1]: https://github.com/orgsync/active_interaction/compare/v0.2.0...v0.2.1
  [0.2.0]: https://github.com/orgsync/active_interaction/compare/v0.1.3...v0.2.0
  [0.1.3]: https://github.com/orgsync/active_interaction/compare/v0.1.2...v0.1.3
  [0.1.2]: https://github.com/orgsync/active_interaction/compare/v0.1.1...v0.1.2
  [0.1.1]: https://github.com/orgsync/active_interaction/compare/v0.1.0...v0.1.1
  [0.1.0]: https://github.com/orgsync/active_interaction/compare/v0.0.0...v0.1.0

  [#20]: https://github.com/orgsync/active_interaction/issues/20
  [#23]: https://github.com/orgsync/active_interaction/issues/23
  [#24]: https://github.com/orgsync/active_interaction/issues/24
  [#27]: https://github.com/orgsync/active_interaction/issues/27
  [#28]: https://github.com/orgsync/active_interaction/issues/28
  [#29]: https://github.com/orgsync/active_interaction/issues/29
  [#30]: https://github.com/orgsync/active_interaction/issues/30
  [#34]: https://github.com/orgsync/active_interaction/issues/34
  [#36]: https://github.com/orgsync/active_interaction/issues/36
  [#37]: https://github.com/orgsync/active_interaction/issues/37
  [#38]: https://github.com/orgsync/active_interaction/issues/38
  [#39]: https://github.com/orgsync/active_interaction/issues/39
  [#40]: https://github.com/orgsync/active_interaction/issues/40
  [#41]: https://github.com/orgsync/active_interaction/issues/41
  [#44]: https://github.com/orgsync/active_interaction/issues/44
  [#45]: https://github.com/orgsync/active_interaction/issues/45
  [#49]: https://github.com/orgsync/active_interaction/issues/49
  [#56]: https://github.com/orgsync/active_interaction/issues/56
  [#57]: https://github.com/orgsync/active_interaction/issues/57
  [#58]: https://github.com/orgsync/active_interaction/issues/58
  [#61]: https://github.com/orgsync/active_interaction/issues/61
  [#66]: https://github.com/orgsync/active_interaction/issues/66
  [#77]: https://github.com/orgsync/active_interaction/issues/77
  [#82]: https://github.com/orgsync/active_interaction/issues/82
  [#84]: https://github.com/orgsync/active_interaction/issues/84
  [#88]: https://github.com/orgsync/active_interaction/issues/88
  [#89]: https://github.com/orgsync/active_interaction/issues/89
  [#90]: https://github.com/orgsync/active_interaction/issues/90
  [#94]: https://github.com/orgsync/active_interaction/issues/94
  [#98]: https://github.com/orgsync/active_interaction/issues/98
  [#102]: https://github.com/orgsync/active_interaction/issues/102
  [#103]: https://github.com/orgsync/active_interaction/issues/103
  [#104]: https://github.com/orgsync/active_interaction/issues/104
  [#106]: https://github.com/orgsync/active_interaction/issues/106
  [#111]: https://github.com/orgsync/active_interaction/issues/111
  [#114]: https://github.com/orgsync/active_interaction/issues/114
  [#115]: https://github.com/orgsync/active_interaction/issues/115
  [#116]: https://github.com/orgsync/active_interaction/issues/116
  [#119]: https://github.com/orgsync/active_interaction/issues/119
  [#122]: https://github.com/orgsync/active_interaction/issues/122
  [#125]: https://github.com/orgsync/active_interaction/issues/125
  [#127]: https://github.com/orgsync/active_interaction/issues/127
  [#128]: https://github.com/orgsync/active_interaction/issues/128
  [#129]: https://github.com/orgsync/active_interaction/issues/129
  [#130]: https://github.com/orgsync/active_interaction/issues/130
  [#134]: https://github.com/orgsync/active_interaction/issues/134
  [#135]: https://github.com/orgsync/active_interaction/issues/135
  [#136]: https://github.com/orgsync/active_interaction/issues/136
  [#138]: https://github.com/orgsync/active_interaction/issues/138
  [#140]: https://github.com/orgsync/active_interaction/issues/140
  [#143]: https://github.com/orgsync/active_interaction/issues/143
  [#153]: https://github.com/orgsync/active_interaction/issues/153
  [#155]: https://github.com/orgsync/active_interaction/issues/155
  [#156]: https://github.com/orgsync/active_interaction/issues/156
  [#163]: https://github.com/orgsync/active_interaction/issues/163
  [#164]: https://github.com/orgsync/active_interaction/issues/164
  [#165]: https://github.com/orgsync/active_interaction/issues/165
  [#173]: https://github.com/orgsync/active_interaction/issues/173
  [#174]: https://github.com/orgsync/active_interaction/issues/174
  [#175]: https://github.com/orgsync/active_interaction/issues/175
  [#178]: https://github.com/orgsync/active_interaction/issues/178
  [#179]: https://github.com/orgsync/active_interaction/issues/179
  [#192]: https://github.com/orgsync/active_interaction/issues/192
  [#196]: https://github.com/orgsync/active_interaction/issues/196
  [#201]: https://github.com/orgsync/active_interaction/issues/201
  [#203]: https://github.com/orgsync/active_interaction/issues/203
  [#206]: https://github.com/orgsync/active_interaction/issues/206
  [#207]: https://github.com/orgsync/active_interaction/issues/207
  [#213]: https://github.com/orgsync/active_interaction/issues/213
  [#214]: https://github.com/orgsync/active_interaction/issues/214
  [#215]: https://github.com/orgsync/active_interaction/issues/215
  [#224]: https://github.com/orgsync/active_interaction/issues/224
  [#235]: https://github.com/orgsync/active_interaction/issues/235
  [#236]: https://github.com/orgsync/active_interaction/issues/236
  [#239]: https://github.com/orgsync/active_interaction/issues/239
  [#244]: https://github.com/orgsync/active_interaction/issues/244
  [#248]: https://github.com/orgsync/active_interaction/issues/248
  [#250]: https://github.com/orgsync/active_interaction/issues/250
  [#256]: https://github.com/orgsync/active_interaction/issues/256
  [#264]: https://github.com/orgsync/active_interaction/issues/264
  [#265]: https://github.com/orgsync/active_interaction/issues/265
  [#269]: https://github.com/orgsync/active_interaction/issues/269<|MERGE_RESOLUTION|>--- conflicted
+++ resolved
@@ -1,6 +1,3 @@
-<<<<<<< HEAD
-# [1.6.0][] (2015-05-06)
-=======
 ## Changed
 
 - [#250][]: Replaced symbolic errors with Rails 5-style detailed errors.
@@ -17,8 +14,7 @@
 - [#215][]: Rather than symbolizing keys all hashes now use indifferent access.
   This takes care of potential but unlikely DoS attacks noted in [#163][].
 
-# [1.6.0][] (TODO)
->>>>>>> d5baffb4
+# [1.6.0][] (2015-05-06)
 
 ## Added
 
