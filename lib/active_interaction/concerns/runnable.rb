# coding: utf-8

module ActiveInteraction
  # @abstract Include and override {#execute} to implement a custom Runnable
  #   class.
  #
  # @note Must be included after `ActiveModel::Validations`.
  #
<<<<<<< HEAD
  # Runs code and only provides the result if there are no validation errors.
=======
  # Runs code in transactions and provides the result.
>>>>>>> 3ef5273c
  #
  # @private
  module Runnable
    extend ActiveSupport::Concern
    include ActiveModel::Validations

    included do
      define_callbacks :execute
    end

    # @return [Errors]
    def errors
      @_interaction_errors
    end

    # @abstract
    #
    # @raise [NotImplementedError]
    def execute
      fail NotImplementedError
    end

    # @return [Object] If there are no validation errors.
    # @return [nil] If there are validation errors.
    def result
      @_interaction_result
    end

    # @param result [Object]
    #
    # @return (see #result)
    def result=(result)
      @_interaction_result = result
      @_interaction_valid = errors.empty?
    end

    # @return [Boolean]
    def valid?(*)
      if instance_variable_defined?(:@_interaction_valid)
        return @_interaction_valid
      end

      super
    end

    private

    # @param other [Class] The other interaction.
    # @param (see ClassMethods.run)
    #
    # @return (see #result)
    #
    # @raise [Interrupt]
    def compose(other, *args)
      outcome = other.run(*args)

      if outcome.valid?
        outcome.result
      else
        fail Interrupt, outcome
      end
    end

    # @return (see #result=)
    # @return [nil]
    def run
      return unless valid?

      self.result =
        begin
          run_callbacks(:execute) { execute }
        rescue Interrupt => interrupt
          merge_errors_onto_base(interrupt.outcome.errors)
        end
    end

    def merge_errors_onto_base(new_errors)
      new_errors.full_messages.each do |message|
        errors.add(:base, message) unless errors.added?(:base, message)
      end
    end

    # @return [Object]
    #
    # @raise [InvalidInteractionError] If there are validation errors.
    def run!
      run

      if valid?
        result
      else
        fail InvalidInteractionError, errors.full_messages.join(', ')
      end
    end

    #
    module ClassMethods
      def new(*)
        super.tap do |instance|
          {
            :@_interaction_errors => Errors.new(instance),
            :@_interaction_result => nil
          }.each do |symbol, obj|
            instance.instance_variable_set(symbol, obj)
          end
        end
      end

      # @param (see Runnable#initialize)
      #
      # @return [Runnable]
      def run(*args)
        new(*args).tap { |instance| instance.send(:run) }
      end

      # @param (see Runnable#initialize)
      #
      # @return (see Runnable#run!)
      #
      # @raise (see Runnable#run!)
      def run!(*args)
        new(*args).send(:run!)
      end
    end
  end
end<|MERGE_RESOLUTION|>--- conflicted
+++ resolved
@@ -6,11 +6,7 @@
   #
   # @note Must be included after `ActiveModel::Validations`.
   #
-<<<<<<< HEAD
-  # Runs code and only provides the result if there are no validation errors.
-=======
-  # Runs code in transactions and provides the result.
->>>>>>> 3ef5273c
+  # Runs code and provides the result.
   #
   # @private
   module Runnable
