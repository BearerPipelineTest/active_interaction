--- conflicted
+++ resolved
@@ -51,13 +51,8 @@
 
 Add it to your Gemfile:
 
-<<<<<<< HEAD
-```ruby
+``` ruby
 gem 'active_interaction', '~> 2.0'
-=======
-``` ruby
-gem 'active_interaction', '~> 1.4'
->>>>>>> 4d0ebe3a
 ```
 
 And then execute:
@@ -735,7 +730,6 @@
 represents the type of error that has occurred. Let's look at an example where
 an item is purchased using a credit card.
 
-<<<<<<< HEAD
 ```ruby
 class BuyItem < ActiveInteraction::Base
   model :credit_card, :item
@@ -794,9 +788,6 @@
 to your `hsilgne` locale.
 
 ``` yml
-=======
-``` yaml
->>>>>>> 4d0ebe3a
 # config/locales/hsilgne.yml
 hsilgne:
   active_interaction:
@@ -825,17 +816,9 @@
 
 Then set your locale and run interactions like normal.
 
-<<<<<<< HEAD
-```ruby
+``` ruby
 class I18nInteraction < ActiveInteraction::Base
   string :name
-=======
-``` ruby
-I18n.locale = :hsilgne
-class Interaction < ActiveInteraction::Base
-  boolean :a
-  def execute; end
->>>>>>> 4d0ebe3a
 end
 
 I18nInteraction.run(name: false).errors.messages[:name]
