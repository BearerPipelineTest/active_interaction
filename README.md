<p align="center">
  <img alt="" src="https://a.pomf.se/auvctt.svg" width="250">
</p>

<h1 align="center">
  <a href="https://github.com/orgsync/active_interaction">
    ActiveInteraction
  </a>
</h1>

<p align="center">
  ActiveInteraction manages application-specific business logic.
  It's an implementation of the command pattern in Ruby.
</p>

<p align="center">
  <a href="https://rubygems.org/gems/active_interaction">
    <img alt="" src="https://img.shields.io/gem/v/active_interaction.svg">
  </a>
  <a href="https://travis-ci.org/orgsync/active_interaction">
    <img alt="" src="https://img.shields.io/travis/orgsync/active_interaction/master.svg">
  </a>
  <a href="https://coveralls.io/r/orgsync/active_interaction">
    <img alt="" src="https://img.shields.io/coveralls/orgsync/active_interaction/master.svg">
  </a>
  <a href="https://codeclimate.com/github/orgsync/active_interaction">
    <img alt="" src="https://img.shields.io/codeclimate/github/orgsync/active_interaction.svg">
  </a>
  <a href="https://gemnasium.com/orgsync/active_interaction">
    <img alt="" src="https://img.shields.io/gemnasium/orgsync/active_interaction.svg">
  </a>
</p>

<hr>

ActiveInteraction gives you a place to put your business logic. It also helps
you write safer code by validating that your inputs conform to your
expectations. If ActiveModel deals with your nouns, then ActiveInteraction
handles your verbs.

Read more on [the project page][] or check out [the full documentation][].

- [Installation](#installation)
<<<<<<< HEAD
- [Basic Usage](#basic-usage)
  - [What do I get?](#what-do-i-get)
  - [How do I call an interaction?](#how-do-i-call-an-interaction)
  - [What can I pass to an interaction?](#what-can-i-pass-to-an-interaction)
  - [How do I define an interaction?](#how-do-i-define-an-interaction)
- [Filters](#filters)
  - [Array](#array)
  - [Boolean](#boolean)
  - [Date](#date)
  - [DateTime](#datetime)
  - [Decimal](#decimal)
  - [File](#file)
  - [Float](#float)
  - [Hash](#hash)
  - [Integer](#integer)
=======
- [Basic usage](#basic-usage)
  - [Validations](#validations)
- [Filters](#filters)
  - [Array](#array)
  - [Boolean](#boolean)
  - [File](#file)
  - [Hash](#hash)
>>>>>>> 5c4bd7cc
  - [Interface](#interface)
  - [Model](#model)
  - [String](#string)
  - [Symbol](#symbol)
<<<<<<< HEAD
  - [Time](#time)
- [Advanced Usage](#advanced-usage)
  - [Composition](#composition)
  - [Symbolic Errors](#symbolic-errors)
  - [Translation](#translation)
- [Credits](#credits)

## Installation
=======
  - [Dates and times](#dates-and-times)
    - [Date](#date)
    - [DateTime](#datetime)
    - [Time](#time)
  - [Numbers](#numbers)
    - [Decimal](#decimal)
    - [Float](#float)
    - [Integer](#integer)
- [Rails](#rails)
  - [Controller](#controller)
    - [Index](#index)
    - [Show](#show)
    - [New](#new)
    - [Create](#create)
    - [Destroy](#destroy)
    - [Edit](#edit)
    - [Update](#update)
  - [Structure](#structure)
- [Advanced usage](#advanced-usage)
  - [Callbacks](#callbacks)
  - [Composition](#composition)
  - [Descriptions](#descriptions)
  - [Errors](#errors)
  - [Forms](#forms)
  - [Predicates](#predicates)
  - [Translations](#translations)
- [Credits](#credits)
>>>>>>> 5c4bd7cc

## Installation

Add it to your Gemfile:

<<<<<<< HEAD
``` ruby
gem 'active_interaction', '~> 2.0'
=======
``` rb
gem 'active_interaction', '~> 1.5'
>>>>>>> 5c4bd7cc
```

Or install it manually:

``` sh
$ gem install active_interaction --version '~> 1.5'
```

This project uses [Semantic Versioning][]. Check out [the change log][] for a
detailed list of changes.

ActiveInteraction works with all supported versions of Ruby (2.0 through 2.2)
and ActiveModel (3.2 through 4.2).

## Basic usage

To define an interaction, create a subclass of `ActiveInteraction::Base`. Then
you need to do two things:

1.  **Define your inputs.** Use class filter methods to define what you expect
    your inputs to look like. For instance, if you need a boolean flag for
    pepperoni, use `boolean :pepperoni`. Check out [the filters
    section](#filters) for all the available options.

2.  **Define your business logic.** Do this by implementing the `#execute`
    method. Each input you defined will be available as the type you specified.
    If any of the inputs are invalid, `#execute` won't be run. Filters are
    responsible for type checking your inputs. Check out [the validations
    section](#validations) if you need more than that.

That covers the basics. Let's put it all together into a simple example that
squares a number.

``` rb
require 'active_interaction'

class Square < ActiveInteraction::Base
  float :x

  def execute
    x**2
  end
end
```

Call `.run` on your interaction to execute it. You must pass a single hash to
`.run`. It will return an instance of your interaction. By convention, we call
this an outcome. You can use the `#valid?` method to ask the outcome if it's
valid. If it's invalid, take a look at its errors with `#errors`. If it's
valid, `#result` will be the value returned from `#execute`.

``` rb
outcome = Square.run(x: 'two point one')
outcome.valid?
# => nil
outcome.errors.messages
# => {:x=>["is not a valid float"]}

outcome = Square.run(x: 2.1)
outcome.valid?
# => true
outcome.result
# => 4.41
```

You can also use `.run!` to execute interactions. It's like `.run` but more
dangerous. It doesn't return an outcome. If the outcome would be invalid, it
will instead raise an error. But if the outcome would be valid, it simply
returns the result.

``` rb
Square.run!(x: 'two point one')
# ActiveInteraction::InvalidInteractionError: X is not a valid float
Square.run!(x: 2.1)
# => 4.41
```

### Validations

ActiveInteraction type checks your inputs. Often you'll want more than that.
For instance, you may want an input to be a string with at least one
non-whitespace character. Instead of writing your own validation for that, you
can use validations from ActiveModel.

These validations aren't provided by ActiveInteraction. They're from
ActiveModel. You can also use any custom validations you wrote yourself in your
interactions.

``` rb
class SayHello < ActiveInteraction::Base
  string :name

  validates :name,
    presence: true

  def execute
    "Hello, #{name}!"
  end
end
```

When you run this interaction, two things will happen. First ActiveInteraction
will type check your inputs. Then ActiveModel will validate them. If both of
those are happy, it will be executed.

``` rb
SayHello.run!(name: nil)
# ActiveInteraction::InvalidInteractionError: Name is required

SayHello.run!(name: '')
# ActiveInteraction::InvalidInteractionError: Name can't be blank

SayHello.run!(name: 'Taylor')
# => "Hello, Taylor!"
```

## Filters

You can define filters inside an interaction using the appropriate class method.
Each method has the same signature:

- Some symbolic names. These are the attributes to create.

- An optional hash of options. Each filter supports at least these two options:

  - `default` is the fallback value to use if `nil` is give. To make a filter
    optional, set `default: nil`.

  - `desc` is a human-readable description of the input. This can be useful for
    generating documentation. For more information about this, read [the
    descriptions section](#descriptions).

- An optional block of sub-filters. Only [array](#array) and [hash](#hash)
  filters support this. Other filters will ignore blocks when given to them.

Let's take a look at an example filter. It defines three inputs: `x`, `y`, and
`z`. Those inputs are optional and they all share the same description ("an
example filter").

``` rb
array :x, :y, :z,
  default: nil,
  desc: 'an example filter' do
    # Some filters support sub-filters here.
  end
```

In general, filters accept values of the type the correspond to, plus a few
alternatives that can be reasonably coerced. Typically the coercions come from
Rails, so `"1"` can be interpreted as the boolean value `true`, the string
`"1"`, or the number `1`.

### Array

In addition to accepting arrays, array inputs will convert
`ActiveRecord::Relation`s into arrays.

``` rb
class ArrayInteraction < ActiveInteraction::Base
  array :toppings

  def execute
    toppings.size
  end
end

ArrayInteraction.run!(toppings: 'everything')
# ActiveInteraction::InvalidInteractionError: Toppings is not a valid array
ArrayInteraction.run!(toppings: [:cheese, 'pepperoni'])
# => 2
```

Use a block to constrain the types of elements an array can contain.

``` rb
array :birthdays do
  date
end
```

Note that filters inside an array block don't have names. Also you can only
have one filter inside an array block.

### Boolean

Boolean filters convert the strings `"1"` and `"true"` (case-insensitive) into
`true`. They also convert `"0"` and `"false"` into `false`.

``` rb
class BooleanInteraction < ActiveInteraction::Base
  boolean :kool_aid

  def execute
    'Oh yeah!' if kool_aid
  end
end

BooleanInteraction.run!(kool_aid: 1)
# ActiveInteraction::InvalidInteractionError: Kool aid is not a valid boolean
BooleanInteraction.run!(kool_aid: true)
# => "Oh yeah!"
```

### File

File filters also accept `TempFile`s and anything that responds to `#tempfile`.
That means that you can pass the `params` from uploading files via forms in
Rails.

``` rb
class FileInteraction < ActiveInteraction::Base
  file :readme

  def execute
    readme.size
  end
end

FileInteraction.run!(readme: 'README.md')
# ActiveInteraction::InvalidInteractionError: Readme is not a valid file
FileInteraction.run!(readme: File.open('README.md'))
# => 21563
```

### Hash

Hash filters accept hashes. The expected value types are given by passing a
block and nesting other filters. You can have any number of filters inside a
hash, including other hashes.

``` rb
class HashInteraction < ActiveInteraction::Base
  hash :preferences do
    boolean :newsletter
    boolean :sweepstakes
  end

  def execute
    puts 'Thanks for joining the newsletter!' if preferences[:newsletter]
    puts 'Good luck in the sweepstakes!' if preferences[:sweepstakes]
  end
end

HashInteraction.run!(preferences: 'yes, no')
# ActiveInteraction::InvalidInteractionError: Preferences is not a valid hash
HashInteraction.run!(preferences: { newsletter: true, 'sweepstakes' => false })
# Thanks for joining the newsletter!
# => nil
```

Setting default hash values can be tricky. The default value has to be either
`nil` or `{}`. Use `nil` to make the hash optional. Use `{}` if you want to set
some defaults for values inside the hash.

``` rb
hash :optional,
  default: nil
# => {:optional=>nil}

hash :with_defaults,
  default: {} do
    boolean :likes_cookies,
      default: true
  end
# => {:with_defaults=>{:likes_cookies=>true}}
```

By default, hashes remove any keys that aren't given as nested filters. To
allow all hash keys, set `strip: false`. In general we don't recommend doing
this, but it's sometimes necessary.

``` rb
hash :stuff,
  strip: false
```

### Interface

Interface filters allow you to specify that an object must respond to a certain
set of methods. This allows you to do duck typing with interactions.

``` rb
class InterfaceInteraction < ActiveInteraction::Base
  interface :serializer,
    methods: %i[dump load]

  def execute
    input = '{ "is_json" : true }'
    object = serializer.load(input)
    output = serializer.dump(object)

    output
  end
end

require 'json'

InterfaceInteraction.run!(serializer: Object.new)
# ActiveInteraction::InvalidInteractionError: Serializer is not a valid interface
InterfaceInteraction.run!(serializer: JSON)
# => "{\"is_json\":true}"
```

### Model

Model filters allow you to require an instance of a particular class. It checks
either `#is_a?` on the instance or `.===` on the class. Because of that, it
also works with classes that have mixed modules in with `include`.

``` rb
class Cow
  def moo
    'Moo!'
  end
end

class ModelInteraction < ActiveInteraction::Base
  model :cow

  def execute
    cow.moo
  end
end

ModelInteraction.run!(cow: Object.new)
# ActiveInteraction::InvalidInteractionError: Cow is not a valid model
ModelInteraction.run!(cow: Cow.new)
# => "Moo!"
```

The class name is automatically determined by the filter name. If your filter
name is different than your class name, use the `class` option. It can be
either the class, a string, or a symbol.

``` rb
model :dolly1,
  class: Sheep
model :dolly2,
  class: 'Sheep'
model :dolly3,
  class: :Sheep
```

### String

String filters define inputs that only accept strings.

``` rb
class StringInteraction < ActiveInteraction::Base
  string :name

  def execute
    "Hello, #{name}!"
  end
end

StringInteraction.run!(name: 0xDEADBEEF)
# ActiveInteraction::InvalidInteractionError: Name is not a valid string
StringInteraction.run!(name: 'Taylor')
# => "Hello, Taylor!"
```

If you want to strip leading and trailing whitespace from a string, set the
`strip` option to `true`.

``` rb
string :comment,
  strip: true
```

### Symbol

Symbol filters define inputs that accept symbols. Strings will be converted
into symbols.

``` rb
class SymbolInteraction < ActiveInteraction::Base
  symbol :method

  def execute
    method.to_proc
  end
end

SymbolInteraction.run!(method: -> {})
# ActiveInteraction::InvalidInteractionError: Method is not a valid symbol
SymbolInteraction.run!(method: :object_id)
# => #<Proc:0x007fdc9ba94118>
```

### Dates and times

Filters that work with dates and times behave similarly. By default, they all
convert strings into their expected data types using `.parse`. If you give the
`format` option, they will instead convert strings using `.strptime`. Note that
formats won't work with `DateTime` and `Time` filters if a time zone is set.

#### Date

``` rb
class DateInteraction < ActiveInteraction::Base
  date :birthday

  def execute
    birthday + (18 * 365)
  end
end

DateInteraction.run!(birthday: 'yesterday')
# ActiveInteraction::InvalidInteractionError: Birthday is not a valid date
DateInteraction.run!(birthday: Date.new(1989, 9, 1))
# => #<Date: 2007-08-28 ((2454341j,0s,0n),+0s,2299161j)>
```

``` rb
date :birthday,
  format: '%Y-%m-%d'
```

#### DateTime

``` rb
class DateTimeInteraction < ActiveInteraction::Base
  date_time :now

  def execute
    now.iso8601
  end
end

DateTimeInteraction.run!(now: 'now')
# ActiveInteraction::InvalidInteractionError: Now is not a valid date time
DateTimeInteraction.run!(now: DateTime.now)
# => "2015-03-11T11:04:40-05:00"
```

``` rb
date_time :start,
  format: '%Y-%m-%dT%H:%M:%S'
```

#### Time

In addition to converting strings with `.parse` (or `.strptime`), time filters
convert numbers with `.at`.

``` rb
class TimeInteraction < ActiveInteraction::Base
  time :epoch

  def execute
    Time.now - epoch
  end
end

TimeInteraction.run!(epoch: 'a long, long time ago')
# ActiveInteraction::InvalidInteractionError: Epoch is not a valid time
TimeInteraction.run!(epoch: Time.new(1970))
# => 1426068362.5136619
```

``` rb
time :start,
  format: '%Y-%m-%dT%H:%M:%S'
```

### Numbers

All numeric filters accept numeric input. They will also convert strings using
the appropriate method from `Kernel` (like `.Float`).

#### Decimal

``` rb
class DecimalInteraction < ActiveInteraction::Base
  decimal :price

  def execute
    price * 1.0825
  end
end

DecimalInteraction.run!(price: 'one ninety-nine')
# ActiveInteraction::InvalidInteractionError: Price is not a valid decimal
DecimalInteraction.run!(price: BigDecimal.new(1.99, 2))
# => #<BigDecimal:7fe792a42028,'0.2165E1',18(45)>
```

To specify the number of significant digits, use the `digits` option.

``` rb
decimal :dollars,
  digits: 2
```

<<<<<<< HEAD
## Basic Usage

### What do I get?
=======
#### Float

``` rb
class FloatInteraction < ActiveInteraction::Base
  float :x
>>>>>>> 5c4bd7cc

  def execute
    x**2
  end
end

FloatInteraction.run!(x: 'two point one')
# ActiveInteraction::InvalidInteractionError: X is not a valid float
FloatInteraction.run!(x: 2.1)
# => 4.41
```

#### Integer

``` rb
class IntegerInteraction < ActiveInteraction::Base
  integer :limit

  def execute
    limit.downto(0).to_a
  end
end

IntegerInteraction.run!(limit: 'ten')
# ActiveInteraction::InvalidInteractionError: Limit is not a valid integer
IntegerInteraction.run!(limit: 10)
# => [10, 9, 8, 7, 6, 5, 4, 3, 2, 1, 0]
```

## Rails

ActiveInteraction plays nicely with Rails. You can use interactions to handle
your business logic instead of models or controllers. To see how it all works,
let's take a look at a complete example of a controller with the typical
resourceful actions.

### Controller

#### Index

``` rb
# GET /accounts
def index
  @accounts = ListAccounts.run!
end
```

Since we're not passing any inputs to `ListAccounts`, it makes sense to use
`.run!` instead of `.run`. If it failed, that would mean we probably messed up
writing the interaction.

``` rb
class ListAccounts < ActiveInteraction::Base
  def execute
    Account.not_deleted.order(last_name: :asc, first_name: :asc)
  end
end
```

#### Show

Up next is the show action. For this one we'll define a helper method to handle
raising the correct errors. We have to do this because calling `.run!` would
raise an `ActiveInteraction::InvalidInteractionError` instead of an
`ActiveRecord::RecordNotFound`. That means Rails would render a 500 instead of
a 404.

``` rb
# GET /accounts/:id
def show
  @account = find_account!
end

private

def find_account!
  outcome = FindAccount.run(params)

  if outcome.valid?
    outcome.result
  else
    fail ActiveRecord::RecordNotFound, outcome.errors.full_messages.to_sentence
  end
end
```

This probably looks a little different than you're used to. Rails commonly
handles this with a `before_filter` that sets the `@account` instance variable.
Why is all this interaction code better? Two reasons: One, you can reuse the
`FindAccount` interaction in other places, like your API controller or a Resque
task. And two, if you want to change how accounts are found, you only have to
change one place.

Inside the interaction, we could use `#find` instead of `#find_by_id`. That way
we wouldn't need the `#find_account!` helper method in the controller because
the error would bubble all the way up. However, you should try to avoid raising
errors from interactions. If you do, you'll have to deal with raised exceptions
as well as the validity of the outcome.

``` rb
class FindAccount < ActiveInteraction::Base
  integer :id

  def execute
    account = Account.not_deleted.find_by_id(id)

    if account
      account
    else
      errors.add(:id, 'does not exist')
    end
  end
end
```

Note that it's perfectly fine to add errors during execution. Not all errors
have to come from type checking or validation.

#### New

The new action will be a little different than the ones we've looked at so far.
Instead of calling `.run` or `.run!`, it's going to initialize a new
interaction. This is possible because interactions behave like ActiveModels.

``` rb
# GET /accounts/new
def new
  @account = CreateAccount.new
end
```

Since interactions behave like ActiveModels, we can use ActiveModel validations
with them. We'll use validations here to make sure that the first and last
names are not blank. [The validations section](#validations) goes into more
detail about this.

``` rb
class CreateAccount < ActiveInteraction::Base
  string :first_name, :last_name

  validates :first_name, :last_name,
    presence: true

  def to_model
    Account.new
  end

  def execute
    account = Account.new(inputs)

    if account.save
      account
    else
      errors.merge(account.errors)
    end
  end
end
```

We used a couple of advanced features here. The `#to_model` method helps
determine the correct form to use in the view. Check out [the section on
forms](#forms) for more about that. Inside `#execute`, we merge errors. This is
a convenient way to move errors from one object to another. Read more about it
in [the errors section](#errors).

#### Create

The create action has a lot in common with the new action. Both of them use the
`CreateAccount` interaction. And if creating the account fails, this action
falls back to rendering the new action.

``` rb
# POST /accounts
def create
  outcome = CreateAccount.run(params.fetch(:account, {}))

  if outcome.valid?
    redirect_to(outcome.result)
  else
    @account = outcome
    render(:new)
  end
end
```

<<<<<<< HEAD
You may have noticed that ActiveInteraction::Base quacks like
ActiveRecord::Base. It can use validations from your Rails application
and check option validity with `valid?`. Any errors are added to
`errors` which works exactly like an ActiveRecord model.

### How do I call an interaction?
=======
Note that we have to pass a hash to `.run`. Passing `nil` is an error.

Since we're using an interaction, we don't need strong parameters. The
interaction will ignore any inputs that weren't defined by filters. So you can
forget about `params.require` and `params.permit` because interactions handle
that for you.

#### Destroy
>>>>>>> 5c4bd7cc

The destroy action will reuse the `#find_account!` helper method we wrote
earlier.

``` rb
# DELETE /accounts/:id
def destroy
  DestroyAccount.run!(account: find_account!)
  redirect_to(accounts_url)
end
```

In this simple example, the destroy interaction doesn't do much. It's not clear
that you gain anything by putting it in an interaction. But in the future, when
you need to do more than `account.destroy`, you'll only have to update one
spot.

``` rb
class DestroyAccount < ActiveInteraction::Base
  model :account

  def execute
    account.destroy
  end
end
```

#### Edit

Just like the destroy action, editing uses the `#find_account!` helper. Then it
creates a new interaction instance to use as a form object.

``` rb
# GET /accounts/:id/edit
def edit
  account = find_account!
  @account = UpdateAccount.new(
    account: account,
    first_name: account.first_name,
    last_name: account.last_name)
end
```

<<<<<<< HEAD
### What can I pass to an interaction?
=======
The interaction that updates accounts is more complicated than the others. It
requires an account to update, but the other inputs are optional. If they're
missing, it'll ignore those attributes. If they're present, it'll update them.
>>>>>>> 5c4bd7cc

ActiveInteraction generates predicate methods (like `#first_name?`) for your
inputs. They will return `false` if the input is `nil` and `true` otherwise.
Skip to [the predicates section](#predicates) for more information about them.

``` rb
class UpdateAccount < ActiveInteraction::Base
  model :account

  string :first_name, :last_name,
    default: nil

  validates :first_name,
    presence: true,
    if: :first_name?
  validates :last_name,
    presence: true,
    if: :last_name?

  def execute
    account.first_name = first_name if first_name?
    account.last_name = last_name if last_name?

    if account.save
      account
    else
      errors.merge(account.errors)
    end
  end
end
```

#### Update

Hopefully you've gotten the hang of this by now. We'll use `#find_account!` to
get the account. Then we'll build up the inputs for `UpdateAccount`. Then we'll
run the interaction and either redirect to the updated account or back to the
edit page.

``` rb
# PUT /accounts/:id
def update
  inputs = { account: find_account! }.reverse_merge(params[:account])
  outcome = UpdateAccount.run(inputs)

  if outcome.valid?
    redirect_to(outcome.result)
  else
    @account = outcome
    render(:edit)
  end
end
```

<<<<<<< HEAD
### How do I define an interaction?
=======
### Structure
>>>>>>> 5c4bd7cc

We recommend putting your interactions in `app/interactions`. It's also very
helpful to group them by model. That way you can look in
`app/interactions/accounts` for all the ways you can interact with accounts.

```
- app/
  - controllers/
    - accounts_controller.rb
  - interactions/
    - accounts/
      - create_account.rb
      - destroy_account.rb
      - find_account.rb
      - list_accounts.rb
      - update_account.rb
  - models/
    - account.rb
  - views/
    - account/
      - edit.html.erb
      - index.html.erb
      - new.html.erb
      - show.html.erb
```

## Advanced usage

### Callbacks

ActiveModel provides a powerful framework for defining callbacks.
ActiveInteraction hooks into that framework to allow hooking into various parts
of an interaction's lifecycle.

<<<<<<< HEAD
    [A full list of attribute filters can be found below.](#filters)

3. Use any additional validations you need:
=======
``` rb
class Increment < ActiveInteraction::Base
  set_callback :type_check, :before, -> { puts 'before type check' }
>>>>>>> 5c4bd7cc

  integer :x

  set_callback :validate, :after, -> { puts 'after validate' }

  validates :x,
    numericality: { greater_than_or_equal_to: 0 }

  set_callback :execute, :around, lambda { |_interaction, block|
    puts '>>>'
    block.call
    puts '<<<'
  }

  def execute
    puts 'executing'
    x + 1
  end
end

Increment.run!(x: 1)
# before type check
# after validate
# >>>
# executing
# <<<
# => 2
```

In order, the available callbacks are `type_check`, `validate`, and `execute`.
You can set `before`, `after`, or `around` on any of them.

### Composition

<<<<<<< HEAD
## Filters

#### Valid Inputs

All filters accept their native type and typically a narrow set of
alternatives to coerce based on Rails parameter values.

#### Filter Parameters

- **attributes** (`Array<Symbol>`) - Attributes to create.
- **options** (`Hash{Symbol => Object}`) (defaults to: `{}`)
  - `:default` (`Object`) - Fallback value if `nil` is given. May be set to
                            `nil` to make a filter optional.
  - `:desc` (`String`) - Human-readable description of this input.

```ruby
class Interaction < ActiveInteraction::Base
  string :a, :b,
    default: '',
    desc: 'Strings!'

  def execute
    puts a
    puts b
  end
end
```

### Array

#### Additional Valid Inputs

ActiveRecord::Relation objects passed in will be converted to Arrays.

#### Additional Parameters

- **block** (`Proc`) - Filter method to apply to each element of the Array.

#### Modified Filter Options

- `:default` (`[]` or `nil`) - Fallback value if `nil` is given. May be set
                               to `nil` to make the filter optional. If an
                               empty Array is given the defaults inside the
                               block will be used.

#### Examples

```ruby
class ArrayInteraction < ActiveInteraction::Base
  array :toppings

  def execute
    toppings.length
  end
end

ArrayInteraction.run(toppings: 'everything').errors.messages[:toppings]
# => ["is not a valid array"]
ArrayInteraction.run(toppings: [:cheese, 'pepperoni']).result
# => 2
```

An `Array` of `Date`s with a particular format:

```ruby
array :birthdays do
  date format: '%Y-%m-%d'
end
```

### Boolean

#### Additional Valid Inputs

The strings `"1"` and `"true"` (case-insensitive) are converted to `true`
while the strings `"0"` and `"false"` (case-insensitive) are converted to
`false`.

#### Example

```ruby
class BooleanInteraction < ActiveInteraction::Base
  boolean :kool_aid

  def execute
    'Oh yeah!' if kool_aid
  end
end

BooleanInteraction.run(kool_aid: 1).errors.messages[:kool_aid]
# => ["is not a valid boolean"]
BooleanInteraction.run(kool_aid: true).result
# => "Oh yeah!"
```

### Date

#### Additional Valid Inputs

String values are processed using `parse` unless the `:format` option is given,
in which case they will be processed with `strptime`.

#### Additional Filter Options

- `:format` (`String`) - A template for parsing the date `String` that matches
                         the format passed to `strptime`.

#### Example

```ruby
class DateInteraction < ActiveInteraction::Base
  date :birthday

  def execute
    birthday + (18 * 365)
  end
end

DateInteraction.run(birthday: 'yesterday').errors.messages[:birthday]
# => ["is not a valid date"]
DateInteraction.run(birthday: Date.new(1989, 9, 1)).result
# => #<Date: 2007-08-28 ((2454341j,0s,0n),+0s,2299161j)>
```

A formatted date:

```ruby
date :birthday, format: '%m-%d-%Y'
```

### DateTime

#### Additional Valid Inputs

String values are processed using `parse` unless the `:format` option is given,
in which case they will be processed with `strptime`.

#### Additional Filter Options

- `:format` (`String`) - A template for parsing the date and time `String`
                         that matches the format passed to `strptime`.

#### Example

```ruby
class DateTimeInteraction < ActiveInteraction::Base
  date_time :now

  def execute
    now.iso8601
  end
end

DateTimeInteraction.run(now: 'now').errors.messages[:now]
# => ["is not a valid date time"]
DateTimeInteraction.run(now: DateTime.now).result
# => "2014-05-05T19:49:24+00:00"
```

A formatted date and time:

```ruby
date_time :start_date, format: '%Y-%m-%dT%H:%M:%SZ'
```

### Decimal

#### Additional Valid Inputs

Numerics and String values will be converted.

#### Additional Filter Options

- `:digits` (`Fixnum`) - The number of significant digits. If omitted or 0,
                         the number of significant digits is determined from
                         the initial value.

#### Example

```ruby
class DecimalInteraction < ActiveInteraction::Base
  decimal :price

  def execute
    price * 1.0825
  end
end

DecimalInteraction.run(price: 'a lot').errors.messages[:price]
# => ["is not a valid decimal"]
DecimalInteraction.run(price: BigDecimal.new('0.99')).result
# => #<BigDecimal:7f3f7a188cb8,'0.1071675E1',18(36)>
```

Having 4 significant digits:

```ruby
decimal :roughly, digits: 4
```

### File

#### Additional Valid Inputs

Tempfile and anything that responds to `tempfile` with a File or Tempfile.
This means that file uploads via forms in Rails `params` can be directly
passed in.

#### Example

```ruby
class FileInteraction < ActiveInteraction::Base
  file :readme

  def execute
    readme.size
  end
end

FileInteraction.run(readme: 'please').errors.messages[:readme]
# => ["is not a valid file"]
FileInteraction.run(readme: File.open('README.md')).result
# => 12947
```

### Float

#### Additional Valid Inputs

Numerics and String values will be converted.

#### Example

```ruby
class FloatInteraction < ActiveInteraction::Base
  float :n

  def execute
    n**2
  end
end

FloatInteraction.run(n: 'three').errors.messages[:n]
# => ["is not a valid float"]
FloatInteraction.run(n: 3.0).result
# => 9.0
```

### Hash

Hashes are converted to `ActiveSupport::HashWithIndifferentAccess`.

#### Additional Parameters

- **block** (`Proc`) - Filter methods to apply for select keys.

#### Modified Filter Options

- `:default` (`{}` or `nil`) - Fallback value if `nil` is given. May be set
                               to `nil` to make the filter optional. If an
                               empty Hash is given the defaults inside the
                               block will be used.

#### Additional Filter Options

- `:strip` (`Boolean`) - default: `true` - Remove unknown keys.

#### Example

```ruby
class HashInteraction < ActiveInteraction::Base
  hash :options do
    boolean :fuzzy
    integer :count, default: 1
  end

  def execute
    options.merge(a: true)
  end
end

HashInteraction.run(options: 'none').errors.messages[:options]
# => ["is not a valid hash"]
HashInteraction.run(options: {}).errors.messages[:options]
# => ["has an invalid nested value (\"fuzzy\" => nil)"]
HashInteraction.run(options: {fuzzy: true}).result
# => {:fuzzy=>true, :count=>1, :a=>true}
```

Allow all keys:

```ruby
hash :wildcards, strip: false
```

### Integer

#### Additional Valid Inputs

Numerics and String values will be converted.

#### Example

```ruby
class IntegerInteraction < ActiveInteraction::Base
  integer :limit

  def execute
    limit.downto(0).to_a
  end
end

IntegerInteraction.run(limit: 'ten').errors.messages[:limit]
# => ["is not a valid integer"]
IntegerInteraction.run(limit: 10).result
# => [10, 9, 8, 7, 6, 5, 4, 3, 2, 1, 0]
```

### Interface

#### Additional Filter Options

- `:methods` (`Array<String,Symbol>`) - default: `[]` - The methods that objects conforming to this interface
                                                        should respond to.

#### Example

```ruby
class InterfaceInteraction < ActiveInteraction::Base
  hash :data,
    strip: false
  interface :serializer,
    methods: [:dump]

  def execute
    serializer.dump(data)
  end
end

require 'yaml'
InterfaceInteraction.run(data: {one: 1}, serializer: Object).errors.messages[:serializer]
# => ["is not a valid interface"]
InterfaceInteraction.run(data: {one: 1}, serializer: YAML).result
# => "--- !ruby/hash:ActiveSupport::HashWithIndifferentAccess\none: 1\n"
```

### Model

#### Additional Filter Options

- `:class` (`Class`, `String`, `Symbol`) - default: the attribute name - Ensures the object passed matches
                                                                         the class using `is_a?` or `===`.
                                                                         If a String or Symbol is provided
                                                                         it will have `classify` called on
                                                                         it. *Note: Modules included are
                                                                         part of the ancestry of a class and
                                                                         can also be matched against.*


#### Example

```ruby
class ModelInteraction < ActiveInteraction::Base
  model :logger

  def execute
    logger.debug('Executing...')
  end
end

ModelInteraction.run(logger: 'lumberjack').errors.messages[:logger]
# => ["is not a valid model"]
ModelInteraction.run(logger: Logger.new(STDOUT))
# D, [2014-05-28T19:53:51.814709 #1965] DEBUG -- : Executing...
```

An object which is a `User` or a subclass of `User`:

```ruby
model :creator, class: User
```

### String

#### Additional Filter Options

- `:strip` (`Boolean`) - default: `true` - Strip leading and trailing whitespace.

#### Example

```ruby
class StringInteraction < ActiveInteraction::Base
  string :name

  def execute
    name.upcase
  end
end

StringInteraction.run(name: 0xdeadbeef).errors.messages[:name]
# => ["is not a valid string"]
StringInteraction.run(name: 'taylor').result
# => "TAYLOR"
```

### Symbol

#### Additional Valid Inputs

String values will be converted.

#### Example

```ruby
class SymbolInteraction < ActiveInteraction::Base
  symbol :method

  def execute
    method.to_proc
  end
end

SymbolInteraction.run(method: -> {}).errors.messages[:method]
# => ["is not a valid symbol"]
SymbolInteraction.run(method: :object_id).result
# => #<Proc:0x007f1c6a6d7a58>
```

### Time

#### Additional Valid Inputs

Numeric values are processed using `at`. Strings are processed using `parse`
unless the format option is given, in which case they will be processed with
`strptime`. If `Time.zone` is available it will be used so that the values are
time zone aware.

#### Additional Filter Options

- `:format` (`String`) - A template for parsing the date `String` that matches
                         the format passed to `strptime`. This is not available
                         for `ActiveSupport::TimeZone` objects.

#### Example

```ruby
class TimeInteraction < ActiveInteraction::Base
  time :epoch

  def execute
    Time.now - epoch
  end
end

TimeInteraction.run(epoch: 'a long, long time ago').errors.messages[:epoch]
# => ["is not a valid time"]
TimeInteraction.run(epoch: Time.new(1970)).result
# => 1401307376.3133254
```

A formatted time:

```ruby
time :start_date, format: '%Y-%m-%dT%H:%M:%S%Z'
```

## Advanced Usage

### Composition
=======
You can run interactions from within other interactions with `#compose`. If the
interaction is successful, it'll return the result (just like if you had called
it with `.run!`). If something went wrong, execution will halt immediately and
the errors will be moved onto the caller.
>>>>>>> 5c4bd7cc

``` rb
class Add < ActiveInteraction::Base
  integer :x, :y

  def execute
    x + y
  end
end

<<<<<<< HEAD
``` ruby
class Add < ActiveInteraction::Base
  integer :x, :y
  def execute
    x + y
  end
end

=======
>>>>>>> 5c4bd7cc
class AddThree < ActiveInteraction::Base
  integer :x

  def execute
    compose(Add, x: x, y: 3)
  end
end

AddThree.run!(x: 5)
# => 8
```

To bring in filters from another interaction, use `.import_filters`. Combined
with `inputs`, delegating to another interaction is a piece of cake.

``` rb
class AddAndDouble < ActiveInteraction::Base
  import_filters Add

  def execute
    compose(Add, inputs) * 2
  end
end
```

<<<<<<< HEAD
### Symbolic Errors
=======
### Descriptions

Use the `desc` option to provide human-readable descriptions of filters. You
should prefer these to comments because they can be used to generate
documentation. The interaction class has a `.filters` method that returns a
hash of filters. Each filter has a `#desc` method that returns the description.

``` rb
class Descriptive < ActiveInteraction::Base
  string :first_name,
    desc: 'your first name'
  string :last_name,
    desc: 'your last name'
end

Descriptive.filters.each do |name, filter|
  puts "#{name}: #{filter.desc}"
end
# first_name: your first name
# last_name: your last name
```

### Errors
>>>>>>> 5c4bd7cc

ActiveInteraction provides symbolic errors for easier introspection and testing
of errors. Symbolic errors improve on regular errors by adding a symbol that
represents the type of error that has occurred. Let's look at an example where
an item is purchased using a credit card.

<<<<<<< HEAD
```ruby
=======
``` rb
>>>>>>> 5c4bd7cc
class BuyItem < ActiveInteraction::Base
  model :credit_card, :item
  hash :options do
    boolean :gift_wrapped
  end

  def execute
    order = credit_card.purchase(item)
<<<<<<< HEAD

    notify(credit_card.account)

    order
  end

  def notify(account)
=======
    notify(credit_card.account)
    order
  end

  private def notify(account)
>>>>>>> 5c4bd7cc
    # ...
  end
end
```

Having missing or invalid inputs causes the interaction to fail and return
errors.
<<<<<<< HEAD

```ruby
> outcome = BuyItem.run({item: 'Thing', options: {gift_wrapped: 'yes'}})
> outcome.errors.messages
# => {:credit_card=>["is required"], :item=>["is not a valid model"], :options=>["has an invalid nested value (\"gift_wrapped\" => \"yes\")"]}
```

Determining the type of error based on the string is difficult if not
impossible. Calling `symbolic` instead of `messages` on `errors` gives
you the same list of errors with a testable label representing the error.

```ruby
> outcome.errors.symbolic
# => {"credit_card"=>[:missing], "item"=>[:invalid_type], "options"=>[:invalid_nested]}
```

Symbolic errors can also be manually added during the `execute` call by
calling `add_sym` instead of `add` on `errors`. It works the same way as
`add` except that the second argument is the error label.

```ruby
def execute
  errors.add_sym(:monster, :no_passage, 'You shall not pass!')
end
```

### Translation

ActiveInteraction is i18n aware out of the box! All you have to do is add
translations to your project. In Rails, these typically go into
`config/locales`. For example, let's say that for some reason you want to
print everything out backwards. Simply add translations for ActiveInteraction
to your `hsilgne` locale.
=======

``` rb
outcome = BuyItem.run(item: 'Thing', options: { gift_wrapped: 'yes' })
outcome.errors.messages
# => {:credit_card=>["is required"], :item=>["is not a valid model"], :options=>["has an invalid nested value (\"gift_wrapped\" => \"yes\")"]}
```

Determining the type of error based on the string is difficult if not
impossible. Calling `#symbolic` instead of `#messages` on `errors` gives you
the same list of errors with a testable label representing the error.

``` rb
outcome.errors.symbolic
# => {"credit_card"=>[:missing], "item"=>[:invalid_type], "options"=>[:invalid_nested]}
```

Symbolic errors can also be manually added during the execute call by calling
`#add_sym` instead of `#add` on `errors`. It works the same way as `add` except
that the second argument is the error label.

``` rb
def execute
  errors.add_sym(:monster, :no_passage, 'You shall not pass!')
end
```

ActiveInteraction also supports merging errors. This is useful if you want to
delegate validation to some other object. For example, if you have an
interaction that updates a record, you might want that record to validate
itself. By using the `#merge!` helper on `errors`, you can do exactly that.

``` rb
class UpdateThing < ActiveInteraction::Base
  model :thing

  def execute
    if thing.save
      thing
    else
      errors.merge!(thing.errors)
    end
  end
end
```

### Forms

The outcome returned by `.run` can be used in forms as though it were an ActiveModel object. You can also create a form object by calling `.new` on the interaction.

Given an application with an `Account` model we'll create a new `Account` using the `CreateAccount` interaction.

```rb
# GET /accounts/new
def new
  @account = CreateAccount.new
end

# POST /accounts
def create
  outcome = CreateAccount.run(params.fetch(:account, {}))

  if outcome.valid?
    redirect_to(outcome.result)
  else
    @account = outcome
    render(:new)
  end
end
```

The form used to create a new `Account` has slightly more information on the `form_for` call than you might expect.

```rb
<%= form_for @account, as: :account, url: accounts_path do |f| %>
  <%= f.text_field :first_name %>
  <%= f.text_field :last_name %>
  <%= f.submit 'Create' %>
<% end %>
```

This is necessary because we want the form to act like it is creating a new `Account`. Defining `to_model` on the `CreateAccount` interaction tells the form to treat our interaction like an `Account`.

```rb
class CreateAccount < ActiveInteraction::Base
  ...

  def to_model
    Account.new
  end
end
```

Now our `form_for` call knows how to generate the correct URL and param name (i.e. `params[:account]`).

```rb
# app/views/accounts/new.html.erb
<%= form_for @account do |f| %>
  ...
<% end %>
```

ActiveInteraction also supports [formtastic][] and [simple_form][]. The filters used to define the inputs on your interaction will relay type information to these gems. As a result, form fields will automatically use the appropriate input type.

### Predicates

ActiveInteraction creates a predicate method for every input defined by a filter. So if you have an input called `foo`, there will be a predicate method called `#foo?`. That method will tell you if the input was given (that is, if it was not `nil`).

``` rb
class SayHello < ActiveInteraction::Base
  string :name,
    default: nil

  def execute
    if name?
      "Hello, #{name}!"
    else
      "Howdy, stranger!"
    end
  end
end

SayHello.run!(name: nil)
# => "Howdy, stranger!"
SayHello.run!(name: 'Taylor')
# => "Hello, Taylor!"
```

### Translations

ActiveInteraction is i18n aware out of the box! All you have to do is add
translations to your project. In Rails, these typically go into
`config/locales`. For example, let's say that for some reason you want to print
everything out backwards. Simply add translations for ActiveInteraction to your
`hsilgne` locale.
>>>>>>> 5c4bd7cc

``` yml
# config/locales/hsilgne.yml
hsilgne:
  active_interaction:
    types:
      array: yarra
      boolean: naeloob
      date: etad
      date_time: emit etad
      decimal: lamiced
      file: elif
      float: taolf
      hash: hsah
      integer: regetni
      interface: ecafretni
      model: ledom
      string: gnirts
      symbol: lobmys
      time: emit
    errors:
      messages:
        invalid: dilavni si
        invalid_nested: (%{value} <= %{name}) eulav detsen dilavni na sah
        invalid_type: '%{type} dilav a ton si'
        missing: deriuqer si
```

Then set your locale and run interactions like normal.

<<<<<<< HEAD
``` ruby
=======
``` rb
>>>>>>> 5c4bd7cc
class I18nInteraction < ActiveInteraction::Base
  string :name
end

I18nInteraction.run(name: false).errors.messages[:name]
# => ["is not a valid string"]

I18n.locale = :hsilgne
I18nInteraction.run(name: false).errors.messages[:name]
# => ["gnirts dilav a ton si"]
```

## Credits

<<<<<<< HEAD
ActiveInteraction is brought to you by [@AaronLasseigne][4] and
[@tfausak][5] from [@orgsync][6]. We were inspired by the fantastic
work done in [Mutations][7]. A full list of contributers can be found
[here][8].

Logo provided free by [Emoji One][9].

  [1]: http://orgsync.github.io/active_interaction/
  [2]: http://rubydoc.info/github/orgsync/active_interaction
  [3]: http://semver.org/spec/v2.0.0.html
  [4]: https://github.com/AaronLasseigne
  [5]: https://github.com/tfausak
  [6]: https://github.com/orgsync
  [7]: https://github.com/cypriss/mutations
  [8]: https://github.com/orgsync/active_interaction/graphs/contributors
  [9]: http://emojione.com/
=======
ActiveInteraction is brought to you by [Aaron Lasseigne][] and
[Taylor Fausak][] from [OrgSync][]. We were inspired by the fantastic work done
by [Jonathan Novak][] on [Mutations][].

If you want to contribute to ActiveInteraction, please read
[our contribution guidelines][]. A [complete list of contributors][] is
available on GitHub.

ActiveInteraction is licensed under [the MIT License][].

Logo design by [Tyler Lee][].

[the project page]: http://orgsync.github.io/active_interaction/
[the full documentation]: http://rubydoc.info/github/orgsync/active_interaction
[semantic versioning]: http://semver.org/spec/v2.0.0.html
[the change log]: CHANGELOG.md
[aaron lasseigne]: https://github.com/AaronLasseigne
[taylor fausak]: https://github.com/tfausak
[orgsync]: https://github.com/orgsync
[jonathan novak]: https://github.com/cypriss
[mutations]: https://github.com/cypriss/mutations
[our contribution guidelines]: CONTRIBUTING.md
[complete list of contributors]: https://github.com/orgsync/active_interaction/graphs/contributors
[the mit license]: LICENSE.txt
[formtastic]: https://rubygems.org/gems/formtastic
[simple_form]: https://rubygems.org/gems/simple_form
[tyler lee]: https://github.com/tylerlee
>>>>>>> 5c4bd7cc
<|MERGE_RESOLUTION|>--- conflicted
+++ resolved
@@ -41,23 +41,6 @@
 Read more on [the project page][] or check out [the full documentation][].
 
 - [Installation](#installation)
-<<<<<<< HEAD
-- [Basic Usage](#basic-usage)
-  - [What do I get?](#what-do-i-get)
-  - [How do I call an interaction?](#how-do-i-call-an-interaction)
-  - [What can I pass to an interaction?](#what-can-i-pass-to-an-interaction)
-  - [How do I define an interaction?](#how-do-i-define-an-interaction)
-- [Filters](#filters)
-  - [Array](#array)
-  - [Boolean](#boolean)
-  - [Date](#date)
-  - [DateTime](#datetime)
-  - [Decimal](#decimal)
-  - [File](#file)
-  - [Float](#float)
-  - [Hash](#hash)
-  - [Integer](#integer)
-=======
 - [Basic usage](#basic-usage)
   - [Validations](#validations)
 - [Filters](#filters)
@@ -65,21 +48,10 @@
   - [Boolean](#boolean)
   - [File](#file)
   - [Hash](#hash)
->>>>>>> 5c4bd7cc
   - [Interface](#interface)
   - [Model](#model)
   - [String](#string)
   - [Symbol](#symbol)
-<<<<<<< HEAD
-  - [Time](#time)
-- [Advanced Usage](#advanced-usage)
-  - [Composition](#composition)
-  - [Symbolic Errors](#symbolic-errors)
-  - [Translation](#translation)
-- [Credits](#credits)
-
-## Installation
-=======
   - [Dates and times](#dates-and-times)
     - [Date](#date)
     - [DateTime](#datetime)
@@ -107,19 +79,13 @@
   - [Predicates](#predicates)
   - [Translations](#translations)
 - [Credits](#credits)
->>>>>>> 5c4bd7cc
 
 ## Installation
 
 Add it to your Gemfile:
 
-<<<<<<< HEAD
-``` ruby
-gem 'active_interaction', '~> 2.0'
-=======
 ``` rb
 gem 'active_interaction', '~> 1.5'
->>>>>>> 5c4bd7cc
 ```
 
 Or install it manually:
@@ -615,17 +581,11 @@
   digits: 2
 ```
 
-<<<<<<< HEAD
-## Basic Usage
-
-### What do I get?
-=======
 #### Float
 
 ``` rb
 class FloatInteraction < ActiveInteraction::Base
   float :x
->>>>>>> 5c4bd7cc
 
   def execute
     x**2
@@ -811,14 +771,6 @@
 end
 ```
 
-<<<<<<< HEAD
-You may have noticed that ActiveInteraction::Base quacks like
-ActiveRecord::Base. It can use validations from your Rails application
-and check option validity with `valid?`. Any errors are added to
-`errors` which works exactly like an ActiveRecord model.
-
-### How do I call an interaction?
-=======
 Note that we have to pass a hash to `.run`. Passing `nil` is an error.
 
 Since we're using an interaction, we don't need strong parameters. The
@@ -827,7 +779,6 @@
 that for you.
 
 #### Destroy
->>>>>>> 5c4bd7cc
 
 The destroy action will reuse the `#find_account!` helper method we wrote
 earlier.
@@ -871,13 +822,9 @@
 end
 ```
 
-<<<<<<< HEAD
-### What can I pass to an interaction?
-=======
 The interaction that updates accounts is more complicated than the others. It
 requires an account to update, but the other inputs are optional. If they're
 missing, it'll ignore those attributes. If they're present, it'll update them.
->>>>>>> 5c4bd7cc
 
 ActiveInteraction generates predicate methods (like `#first_name?`) for your
 inputs. They will return `false` if the input is `nil` and `true` otherwise.
@@ -932,11 +879,7 @@
 end
 ```
 
-<<<<<<< HEAD
-### How do I define an interaction?
-=======
 ### Structure
->>>>>>> 5c4bd7cc
 
 We recommend putting your interactions in `app/interactions`. It's also very
 helpful to group them by model. That way you can look in
@@ -971,15 +914,9 @@
 ActiveInteraction hooks into that framework to allow hooking into various parts
 of an interaction's lifecycle.
 
-<<<<<<< HEAD
-    [A full list of attribute filters can be found below.](#filters)
-
-3. Use any additional validations you need:
-=======
 ``` rb
 class Increment < ActiveInteraction::Base
   set_callback :type_check, :before, -> { puts 'before type check' }
->>>>>>> 5c4bd7cc
 
   integer :x
 
@@ -1014,482 +951,10 @@
 
 ### Composition
 
-<<<<<<< HEAD
-## Filters
-
-#### Valid Inputs
-
-All filters accept their native type and typically a narrow set of
-alternatives to coerce based on Rails parameter values.
-
-#### Filter Parameters
-
-- **attributes** (`Array<Symbol>`) - Attributes to create.
-- **options** (`Hash{Symbol => Object}`) (defaults to: `{}`)
-  - `:default` (`Object`) - Fallback value if `nil` is given. May be set to
-                            `nil` to make a filter optional.
-  - `:desc` (`String`) - Human-readable description of this input.
-
-```ruby
-class Interaction < ActiveInteraction::Base
-  string :a, :b,
-    default: '',
-    desc: 'Strings!'
-
-  def execute
-    puts a
-    puts b
-  end
-end
-```
-
-### Array
-
-#### Additional Valid Inputs
-
-ActiveRecord::Relation objects passed in will be converted to Arrays.
-
-#### Additional Parameters
-
-- **block** (`Proc`) - Filter method to apply to each element of the Array.
-
-#### Modified Filter Options
-
-- `:default` (`[]` or `nil`) - Fallback value if `nil` is given. May be set
-                               to `nil` to make the filter optional. If an
-                               empty Array is given the defaults inside the
-                               block will be used.
-
-#### Examples
-
-```ruby
-class ArrayInteraction < ActiveInteraction::Base
-  array :toppings
-
-  def execute
-    toppings.length
-  end
-end
-
-ArrayInteraction.run(toppings: 'everything').errors.messages[:toppings]
-# => ["is not a valid array"]
-ArrayInteraction.run(toppings: [:cheese, 'pepperoni']).result
-# => 2
-```
-
-An `Array` of `Date`s with a particular format:
-
-```ruby
-array :birthdays do
-  date format: '%Y-%m-%d'
-end
-```
-
-### Boolean
-
-#### Additional Valid Inputs
-
-The strings `"1"` and `"true"` (case-insensitive) are converted to `true`
-while the strings `"0"` and `"false"` (case-insensitive) are converted to
-`false`.
-
-#### Example
-
-```ruby
-class BooleanInteraction < ActiveInteraction::Base
-  boolean :kool_aid
-
-  def execute
-    'Oh yeah!' if kool_aid
-  end
-end
-
-BooleanInteraction.run(kool_aid: 1).errors.messages[:kool_aid]
-# => ["is not a valid boolean"]
-BooleanInteraction.run(kool_aid: true).result
-# => "Oh yeah!"
-```
-
-### Date
-
-#### Additional Valid Inputs
-
-String values are processed using `parse` unless the `:format` option is given,
-in which case they will be processed with `strptime`.
-
-#### Additional Filter Options
-
-- `:format` (`String`) - A template for parsing the date `String` that matches
-                         the format passed to `strptime`.
-
-#### Example
-
-```ruby
-class DateInteraction < ActiveInteraction::Base
-  date :birthday
-
-  def execute
-    birthday + (18 * 365)
-  end
-end
-
-DateInteraction.run(birthday: 'yesterday').errors.messages[:birthday]
-# => ["is not a valid date"]
-DateInteraction.run(birthday: Date.new(1989, 9, 1)).result
-# => #<Date: 2007-08-28 ((2454341j,0s,0n),+0s,2299161j)>
-```
-
-A formatted date:
-
-```ruby
-date :birthday, format: '%m-%d-%Y'
-```
-
-### DateTime
-
-#### Additional Valid Inputs
-
-String values are processed using `parse` unless the `:format` option is given,
-in which case they will be processed with `strptime`.
-
-#### Additional Filter Options
-
-- `:format` (`String`) - A template for parsing the date and time `String`
-                         that matches the format passed to `strptime`.
-
-#### Example
-
-```ruby
-class DateTimeInteraction < ActiveInteraction::Base
-  date_time :now
-
-  def execute
-    now.iso8601
-  end
-end
-
-DateTimeInteraction.run(now: 'now').errors.messages[:now]
-# => ["is not a valid date time"]
-DateTimeInteraction.run(now: DateTime.now).result
-# => "2014-05-05T19:49:24+00:00"
-```
-
-A formatted date and time:
-
-```ruby
-date_time :start_date, format: '%Y-%m-%dT%H:%M:%SZ'
-```
-
-### Decimal
-
-#### Additional Valid Inputs
-
-Numerics and String values will be converted.
-
-#### Additional Filter Options
-
-- `:digits` (`Fixnum`) - The number of significant digits. If omitted or 0,
-                         the number of significant digits is determined from
-                         the initial value.
-
-#### Example
-
-```ruby
-class DecimalInteraction < ActiveInteraction::Base
-  decimal :price
-
-  def execute
-    price * 1.0825
-  end
-end
-
-DecimalInteraction.run(price: 'a lot').errors.messages[:price]
-# => ["is not a valid decimal"]
-DecimalInteraction.run(price: BigDecimal.new('0.99')).result
-# => #<BigDecimal:7f3f7a188cb8,'0.1071675E1',18(36)>
-```
-
-Having 4 significant digits:
-
-```ruby
-decimal :roughly, digits: 4
-```
-
-### File
-
-#### Additional Valid Inputs
-
-Tempfile and anything that responds to `tempfile` with a File or Tempfile.
-This means that file uploads via forms in Rails `params` can be directly
-passed in.
-
-#### Example
-
-```ruby
-class FileInteraction < ActiveInteraction::Base
-  file :readme
-
-  def execute
-    readme.size
-  end
-end
-
-FileInteraction.run(readme: 'please').errors.messages[:readme]
-# => ["is not a valid file"]
-FileInteraction.run(readme: File.open('README.md')).result
-# => 12947
-```
-
-### Float
-
-#### Additional Valid Inputs
-
-Numerics and String values will be converted.
-
-#### Example
-
-```ruby
-class FloatInteraction < ActiveInteraction::Base
-  float :n
-
-  def execute
-    n**2
-  end
-end
-
-FloatInteraction.run(n: 'three').errors.messages[:n]
-# => ["is not a valid float"]
-FloatInteraction.run(n: 3.0).result
-# => 9.0
-```
-
-### Hash
-
-Hashes are converted to `ActiveSupport::HashWithIndifferentAccess`.
-
-#### Additional Parameters
-
-- **block** (`Proc`) - Filter methods to apply for select keys.
-
-#### Modified Filter Options
-
-- `:default` (`{}` or `nil`) - Fallback value if `nil` is given. May be set
-                               to `nil` to make the filter optional. If an
-                               empty Hash is given the defaults inside the
-                               block will be used.
-
-#### Additional Filter Options
-
-- `:strip` (`Boolean`) - default: `true` - Remove unknown keys.
-
-#### Example
-
-```ruby
-class HashInteraction < ActiveInteraction::Base
-  hash :options do
-    boolean :fuzzy
-    integer :count, default: 1
-  end
-
-  def execute
-    options.merge(a: true)
-  end
-end
-
-HashInteraction.run(options: 'none').errors.messages[:options]
-# => ["is not a valid hash"]
-HashInteraction.run(options: {}).errors.messages[:options]
-# => ["has an invalid nested value (\"fuzzy\" => nil)"]
-HashInteraction.run(options: {fuzzy: true}).result
-# => {:fuzzy=>true, :count=>1, :a=>true}
-```
-
-Allow all keys:
-
-```ruby
-hash :wildcards, strip: false
-```
-
-### Integer
-
-#### Additional Valid Inputs
-
-Numerics and String values will be converted.
-
-#### Example
-
-```ruby
-class IntegerInteraction < ActiveInteraction::Base
-  integer :limit
-
-  def execute
-    limit.downto(0).to_a
-  end
-end
-
-IntegerInteraction.run(limit: 'ten').errors.messages[:limit]
-# => ["is not a valid integer"]
-IntegerInteraction.run(limit: 10).result
-# => [10, 9, 8, 7, 6, 5, 4, 3, 2, 1, 0]
-```
-
-### Interface
-
-#### Additional Filter Options
-
-- `:methods` (`Array<String,Symbol>`) - default: `[]` - The methods that objects conforming to this interface
-                                                        should respond to.
-
-#### Example
-
-```ruby
-class InterfaceInteraction < ActiveInteraction::Base
-  hash :data,
-    strip: false
-  interface :serializer,
-    methods: [:dump]
-
-  def execute
-    serializer.dump(data)
-  end
-end
-
-require 'yaml'
-InterfaceInteraction.run(data: {one: 1}, serializer: Object).errors.messages[:serializer]
-# => ["is not a valid interface"]
-InterfaceInteraction.run(data: {one: 1}, serializer: YAML).result
-# => "--- !ruby/hash:ActiveSupport::HashWithIndifferentAccess\none: 1\n"
-```
-
-### Model
-
-#### Additional Filter Options
-
-- `:class` (`Class`, `String`, `Symbol`) - default: the attribute name - Ensures the object passed matches
-                                                                         the class using `is_a?` or `===`.
-                                                                         If a String or Symbol is provided
-                                                                         it will have `classify` called on
-                                                                         it. *Note: Modules included are
-                                                                         part of the ancestry of a class and
-                                                                         can also be matched against.*
-
-
-#### Example
-
-```ruby
-class ModelInteraction < ActiveInteraction::Base
-  model :logger
-
-  def execute
-    logger.debug('Executing...')
-  end
-end
-
-ModelInteraction.run(logger: 'lumberjack').errors.messages[:logger]
-# => ["is not a valid model"]
-ModelInteraction.run(logger: Logger.new(STDOUT))
-# D, [2014-05-28T19:53:51.814709 #1965] DEBUG -- : Executing...
-```
-
-An object which is a `User` or a subclass of `User`:
-
-```ruby
-model :creator, class: User
-```
-
-### String
-
-#### Additional Filter Options
-
-- `:strip` (`Boolean`) - default: `true` - Strip leading and trailing whitespace.
-
-#### Example
-
-```ruby
-class StringInteraction < ActiveInteraction::Base
-  string :name
-
-  def execute
-    name.upcase
-  end
-end
-
-StringInteraction.run(name: 0xdeadbeef).errors.messages[:name]
-# => ["is not a valid string"]
-StringInteraction.run(name: 'taylor').result
-# => "TAYLOR"
-```
-
-### Symbol
-
-#### Additional Valid Inputs
-
-String values will be converted.
-
-#### Example
-
-```ruby
-class SymbolInteraction < ActiveInteraction::Base
-  symbol :method
-
-  def execute
-    method.to_proc
-  end
-end
-
-SymbolInteraction.run(method: -> {}).errors.messages[:method]
-# => ["is not a valid symbol"]
-SymbolInteraction.run(method: :object_id).result
-# => #<Proc:0x007f1c6a6d7a58>
-```
-
-### Time
-
-#### Additional Valid Inputs
-
-Numeric values are processed using `at`. Strings are processed using `parse`
-unless the format option is given, in which case they will be processed with
-`strptime`. If `Time.zone` is available it will be used so that the values are
-time zone aware.
-
-#### Additional Filter Options
-
-- `:format` (`String`) - A template for parsing the date `String` that matches
-                         the format passed to `strptime`. This is not available
-                         for `ActiveSupport::TimeZone` objects.
-
-#### Example
-
-```ruby
-class TimeInteraction < ActiveInteraction::Base
-  time :epoch
-
-  def execute
-    Time.now - epoch
-  end
-end
-
-TimeInteraction.run(epoch: 'a long, long time ago').errors.messages[:epoch]
-# => ["is not a valid time"]
-TimeInteraction.run(epoch: Time.new(1970)).result
-# => 1401307376.3133254
-```
-
-A formatted time:
-
-```ruby
-time :start_date, format: '%Y-%m-%dT%H:%M:%S%Z'
-```
-
-## Advanced Usage
-
-### Composition
-=======
 You can run interactions from within other interactions with `#compose`. If the
 interaction is successful, it'll return the result (just like if you had called
 it with `.run!`). If something went wrong, execution will halt immediately and
 the errors will be moved onto the caller.
->>>>>>> 5c4bd7cc
 
 ``` rb
 class Add < ActiveInteraction::Base
@@ -1500,17 +965,6 @@
   end
 end
 
-<<<<<<< HEAD
-``` ruby
-class Add < ActiveInteraction::Base
-  integer :x, :y
-  def execute
-    x + y
-  end
-end
-
-=======
->>>>>>> 5c4bd7cc
 class AddThree < ActiveInteraction::Base
   integer :x
 
@@ -1536,9 +990,6 @@
 end
 ```
 
-<<<<<<< HEAD
-### Symbolic Errors
-=======
 ### Descriptions
 
 Use the `desc` option to provide human-readable descriptions of filters. You
@@ -1562,18 +1013,13 @@
 ```
 
 ### Errors
->>>>>>> 5c4bd7cc
 
 ActiveInteraction provides symbolic errors for easier introspection and testing
 of errors. Symbolic errors improve on regular errors by adding a symbol that
 represents the type of error that has occurred. Let's look at an example where
 an item is purchased using a credit card.
 
-<<<<<<< HEAD
-```ruby
-=======
-``` rb
->>>>>>> 5c4bd7cc
+``` rb
 class BuyItem < ActiveInteraction::Base
   model :credit_card, :item
   hash :options do
@@ -1582,21 +1028,11 @@
 
   def execute
     order = credit_card.purchase(item)
-<<<<<<< HEAD
-
-    notify(credit_card.account)
-
-    order
-  end
-
-  def notify(account)
-=======
     notify(credit_card.account)
     order
   end
 
   private def notify(account)
->>>>>>> 5c4bd7cc
     # ...
   end
 end
@@ -1604,41 +1040,6 @@
 
 Having missing or invalid inputs causes the interaction to fail and return
 errors.
-<<<<<<< HEAD
-
-```ruby
-> outcome = BuyItem.run({item: 'Thing', options: {gift_wrapped: 'yes'}})
-> outcome.errors.messages
-# => {:credit_card=>["is required"], :item=>["is not a valid model"], :options=>["has an invalid nested value (\"gift_wrapped\" => \"yes\")"]}
-```
-
-Determining the type of error based on the string is difficult if not
-impossible. Calling `symbolic` instead of `messages` on `errors` gives
-you the same list of errors with a testable label representing the error.
-
-```ruby
-> outcome.errors.symbolic
-# => {"credit_card"=>[:missing], "item"=>[:invalid_type], "options"=>[:invalid_nested]}
-```
-
-Symbolic errors can also be manually added during the `execute` call by
-calling `add_sym` instead of `add` on `errors`. It works the same way as
-`add` except that the second argument is the error label.
-
-```ruby
-def execute
-  errors.add_sym(:monster, :no_passage, 'You shall not pass!')
-end
-```
-
-### Translation
-
-ActiveInteraction is i18n aware out of the box! All you have to do is add
-translations to your project. In Rails, these typically go into
-`config/locales`. For example, let's say that for some reason you want to
-print everything out backwards. Simply add translations for ActiveInteraction
-to your `hsilgne` locale.
-=======
 
 ``` rb
 outcome = BuyItem.run(item: 'Thing', options: { gift_wrapped: 'yes' })
@@ -1773,7 +1174,6 @@
 `config/locales`. For example, let's say that for some reason you want to print
 everything out backwards. Simply add translations for ActiveInteraction to your
 `hsilgne` locale.
->>>>>>> 5c4bd7cc
 
 ``` yml
 # config/locales/hsilgne.yml
@@ -1804,11 +1204,7 @@
 
 Then set your locale and run interactions like normal.
 
-<<<<<<< HEAD
-``` ruby
-=======
-``` rb
->>>>>>> 5c4bd7cc
+``` rb
 class I18nInteraction < ActiveInteraction::Base
   string :name
 end
@@ -1823,24 +1219,6 @@
 
 ## Credits
 
-<<<<<<< HEAD
-ActiveInteraction is brought to you by [@AaronLasseigne][4] and
-[@tfausak][5] from [@orgsync][6]. We were inspired by the fantastic
-work done in [Mutations][7]. A full list of contributers can be found
-[here][8].
-
-Logo provided free by [Emoji One][9].
-
-  [1]: http://orgsync.github.io/active_interaction/
-  [2]: http://rubydoc.info/github/orgsync/active_interaction
-  [3]: http://semver.org/spec/v2.0.0.html
-  [4]: https://github.com/AaronLasseigne
-  [5]: https://github.com/tfausak
-  [6]: https://github.com/orgsync
-  [7]: https://github.com/cypriss/mutations
-  [8]: https://github.com/orgsync/active_interaction/graphs/contributors
-  [9]: http://emojione.com/
-=======
 ActiveInteraction is brought to you by [Aaron Lasseigne][] and
 [Taylor Fausak][] from [OrgSync][]. We were inspired by the fantastic work done
 by [Jonathan Novak][] on [Mutations][].
@@ -1867,5 +1245,4 @@
 [the mit license]: LICENSE.txt
 [formtastic]: https://rubygems.org/gems/formtastic
 [simple_form]: https://rubygems.org/gems/simple_form
-[tyler lee]: https://github.com/tylerlee
->>>>>>> 5c4bd7cc
+[tyler lee]: https://github.com/tylerlee