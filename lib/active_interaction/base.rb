require 'active_support/core_ext/hash/indifferent_access'

begin
  require 'active_record'
rescue LoadError
end

module ActiveInteraction
  # @abstract Subclass and override {#execute} to implement a custom
  #   ActiveInteraction class.
  #
  # @example
  #   class ExampleInteraction < ActiveInteraction::Base
  #     # Required
  #     integer :a, :b
  #
  #     # Optional
  #     integer :c, allow_nil: true
  #
  #     def execute
  #       sum = a + b
  #       c.nil? ? sum : sum + c
  #     end
  #   end
  #
  #   outcome = ExampleInteraction.run(a: 1, b: 2, c: 3)
  #   if outcome.valid?
  #     p outcome.result
  #   else
  #     p outcome.errors
  #   end
  class Base
    extend ::ActiveModel::Naming
    include ::ActiveModel::Conversion
    include ::ActiveModel::Validations

    # @private
    def new_record?
      true
    end

    # @private
    def persisted?
      false
    end

    # @private
    def self.i18n_scope
      :active_interaction
    end

    # @private
    def i18n_scope
      self.class.i18n_scope
    end

    extend OverloadHash

    validate do
      return unless @_interaction_errors

      @_interaction_errors.symbolic.each do |attribute, symbols|
        symbols.each { |symbol| errors.add_sym(attribute, symbol) }
      end

      @_interaction_errors.messages.each do |attribute, messages|
        messages.each { |message| errors.add(attribute, message) }
      end
    end

    # @private
    def initialize(options = {})
      options = options.with_indifferent_access

      if options.has_key?(:result)
        raise ArgumentError, ':result is reserved and can not be used'
      end

      options.each do |attribute, value|
        method = "_filter__#{attribute}="
        if respond_to?(method, true)
          send(method, value)
        else
          instance_variable_set("@#{attribute}", value)
        end
      end
    end

    # Runs the business logic associated with the interaction. The method is
    #   only run when there are no validation errors. The return value is
    #   placed into {#result}. This method must be overridden in the subclass.
    #   This method is run in a transaction if ActiveRecord is available.
    #
    # @raise [NotImplementedError] if the method is not defined.
    def execute
      raise NotImplementedError
    end

    # Returns the output from {#execute} if there are no validation errors or
    #   `nil` otherwise.
    #
    # @return [Nil] if there are validation errors.
    # @return [Object] if there are no validation errors.
    def result
      @_interaction_result
    end

    # @private
    def errors
      @errors ||= Errors.new(self)
    end

    # @private
    def valid?(*args)
      super || instance_variable_set(:@_interaction_result, nil)
    end

    # @private
    def self.transaction
      return unless block_given?

      if defined?(ActiveRecord)
        ::ActiveRecord::Base.transaction { yield }
      else
        yield
      end
    end
    private_class_method :transaction

    # @!macro [new] run_attributes
    #   @param options [Hash] Attribute values to set.

    # Runs validations and if there are no errors it will call {#execute}.
    #
    # @macro run_attributes
    #
    # @return [ActiveInteraction::Base] An instance of the class `run` is
    #   called on.
    def self.run(options = {})
      new(options).tap do |interaction|
        if interaction.valid?
          result = transaction { interaction.execute }

          if interaction.errors.empty?
            interaction.instance_variable_set(:@_interaction_result, result)
          else
            interaction.instance_variable_set(:@_interaction_errors,
              interaction.errors.dup)
          end
        end
      end
    end

    # Like {.run} except that it returns the value of {#execute} or raises an
    #   exception if there were any validation errors.
    #
    # @macro run_attributes
    #
    # @raise [InteractionInvalid] if there are any errors on the model.
    #
    # @return The return value of {#execute}.
    def self.run!(options = {})
      outcome = run(options)
      if outcome.invalid?
        raise InteractionInvalid, outcome.errors.full_messages.join(', ')
      end
      outcome.result
    end

    # @private
    def self.method_missing(type, *args, &block)
      options = args.last.is_a?(Hash) ? args.pop : {}
      args.each do |attribute|
        filter = Filter.factory(type).new(attribute, options, &block)
        set_up_reader(filter)
        set_up_writer(filter)
        set_up_validator(filter)
      end
    end
    private_class_method :method_missing

    # @private
    def self.set_up_reader(filter)
      default = nil
      if filter.options.has_key?(:default)
        begin
          default = Caster.factory(filter.type).
            prepare(filter.name, filter.options[:default], filter.options, &filter.block)
        rescue InvalidNestedValue, InvalidValue
          raise InvalidDefaultValue
        end
      end

      define_method(filter.name) do
        symbol = "@#{filter.name}"
        if instance_variable_defined?(symbol)
          instance_variable_get(symbol)
        else
          default
        end
      end
    end
    private_class_method :set_up_reader

    # @private
    def self.set_up_writer(filter)
      attr_writer filter.name

      writer = "_filter__#{filter.name}="

      define_method(writer) do |value|
        value =
          begin
            Caster.factory(filter.type).
              prepare(filter.name, value, filter.options, &filter.block)
          rescue InvalidNestedValue, InvalidValue, MissingValue
            value
          end
        instance_variable_set("@#{filter.name}", value)
      end
      private writer
    end
    private_class_method :set_up_writer

    # @private
    def self.set_up_validator(filter)
      validator = "_validate__#{filter.name}__#{filter.type}"

      validate validator

      define_method(validator) do
        begin
          Caster.factory(filter.type).
            prepare(filter.name, send(filter.name), filter.options, &filter.block)
        rescue InvalidNestedValue
<<<<<<< HEAD
          errors.add(filter.name, :invalid_nested)
        rescue InvalidValue
          errors.add(filter.name, :invalid,
                     type: I18n.translate("#{i18n_scope}.types.#{filter.type.to_s}"))
        rescue MissingValue
          errors.add(filter.name, :missing)
=======
          errors.add_sym(attribute, :invalid_nested)
        rescue InvalidValue
          errors.add_sym(attribute, :invalid, nil,
                     type: I18n.translate("#{i18n_scope}.types.#{type.to_s}"))
        rescue MissingValue
          errors.add_sym(attribute, :missing)
>>>>>>> e541d348
        end
      end
      private validator
    end
    private_class_method :set_up_validator
  end
end<|MERGE_RESOLUTION|>--- conflicted
+++ resolved
@@ -233,21 +233,12 @@
           Caster.factory(filter.type).
             prepare(filter.name, send(filter.name), filter.options, &filter.block)
         rescue InvalidNestedValue
-<<<<<<< HEAD
-          errors.add(filter.name, :invalid_nested)
+          errors.add_sym(filter.name, :invalid_nested)
         rescue InvalidValue
-          errors.add(filter.name, :invalid,
+          errors.add_sym(filter.name, :invalid, nil,
                      type: I18n.translate("#{i18n_scope}.types.#{filter.type.to_s}"))
         rescue MissingValue
-          errors.add(filter.name, :missing)
-=======
-          errors.add_sym(attribute, :invalid_nested)
-        rescue InvalidValue
-          errors.add_sym(attribute, :invalid, nil,
-                     type: I18n.translate("#{i18n_scope}.types.#{type.to_s}"))
-        rescue MissingValue
-          errors.add_sym(attribute, :missing)
->>>>>>> e541d348
+          errors.add_sym(filter.name, :missing)
         end
       end
       private validator
