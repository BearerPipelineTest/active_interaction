--- conflicted
+++ resolved
@@ -1,17 +1,15 @@
 # [Master][]
 
-<<<<<<< HEAD
 - Support `:only` and `:except` options simultaneously with `import_filters`.
   Previously this raised an `ArgumentError`.
 - Support passing a single symbol to `:only` and `:except`. Previously an Array
   was required.
 - Speed up many filters by caching class constants.
-=======
+- Add support for callbacks around `execute`.
+
 # [1.0.2][] (2014-02-07)
 
->>>>>>> 0a5b2311
 - Stop creating duplicate errors on subsequent calls to `valid?`.
-- Add support for callbacks around `execute`.
 
 # [1.0.1][] (2014-02-04)
 
