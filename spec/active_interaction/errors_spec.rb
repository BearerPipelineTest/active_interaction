# coding: utf-8

require 'spec_helper'

describe ActiveInteraction::Errors do
  let(:klass) do
    Class.new do
      include ActiveModel::Model

      attr_reader :attribute

      def self.name
        SecureRandom.hex
      end
    end
  end

  subject(:errors) { described_class.new(klass.new) }

  describe '#add_sym' do
    it 'defaults to :invalid' do
      errors.add_sym(:attribute)
<<<<<<< HEAD
      expect(errors.symbolic[:attribute]).to eq [:invalid]
=======
      expect(errors.symbolic).to eq(attribute: [:invalid])
>>>>>>> 3ce28656
    end

    it 'adds a symbol' do
      errors.add_sym(:attribute, :symbol)
<<<<<<< HEAD
      expect(errors.symbolic[:attribute]).to eq [:symbol]
=======
      expect(errors.symbolic).to eq(attribute: [:symbol])
>>>>>>> 3ce28656
    end

    it 'accepts a message' do
      errors.add_sym(:attribute, :symbol, 'message')
<<<<<<< HEAD
      expect(errors.symbolic[:attribute]).to eq [:symbol]
    end

    it 'accepts a message and options' do
      errors.add_sym(:attribute, :symbol, 'message', { key: :value })
      expect(errors.symbolic[:attribute]).to eq [:symbol]
=======
      expect(errors.symbolic).to eq(attribute: [:symbol])
    end

    it 'accepts a message and options' do
      errors.add_sym(:attribute, :symbol, 'message', key: :value)
      expect(errors.symbolic).to eq(attribute: [:symbol])
>>>>>>> 3ce28656
    end

    context 'calling #add' do
      before do
        allow(errors).to receive(:add)
      end

      it 'with the default' do
        errors.add_sym(:attribute)
        expect(errors).to have_received(:add).once
          .with(:attribute, :invalid, {})
      end

      it 'with a symbol' do
        errors.add_sym(:attribute, :symbol)
        expect(errors).to have_received(:add).once
          .with(:attribute, :symbol, {})
      end

      it 'with a symbol and message' do
        errors.add_sym(:attribute, :symbol, 'message')
        expect(errors).to have_received(:add).once
          .with(:attribute, 'message', {})
      end

      it 'with a symbol, message and options' do
        errors.add_sym(:attribute, :symbol, 'message', key: :value)
        expect(errors).to have_received(:add).once
          .with(:attribute, 'message', key: :value)
      end
    end
  end

  describe '#initialize' do
    it 'sets symbolic to an empty hash' do
      expect(errors.symbolic).to eq({})
    end
  end

  describe '#initialize_dup' do
    let(:errors_dup) { errors.dup }

    before do
      errors.add_sym(:attribute)
    end

    it 'dups symbolic' do
      expect(errors_dup.symbolic).to eq errors.symbolic
      expect(errors_dup.symbolic).to_not equal errors.symbolic
    end
  end

  describe '#clear' do
    before do
      errors.add_sym(:attribute)
    end

    it 'clears symbolic' do
      errors.clear
      expect(errors.symbolic).to be_empty
    end
  end
end<|MERGE_RESOLUTION|>--- conflicted
+++ resolved
@@ -20,39 +20,22 @@
   describe '#add_sym' do
     it 'defaults to :invalid' do
       errors.add_sym(:attribute)
-<<<<<<< HEAD
       expect(errors.symbolic[:attribute]).to eq [:invalid]
-=======
-      expect(errors.symbolic).to eq(attribute: [:invalid])
->>>>>>> 3ce28656
     end
 
     it 'adds a symbol' do
       errors.add_sym(:attribute, :symbol)
-<<<<<<< HEAD
       expect(errors.symbolic[:attribute]).to eq [:symbol]
-=======
-      expect(errors.symbolic).to eq(attribute: [:symbol])
->>>>>>> 3ce28656
     end
 
     it 'accepts a message' do
       errors.add_sym(:attribute, :symbol, 'message')
-<<<<<<< HEAD
       expect(errors.symbolic[:attribute]).to eq [:symbol]
     end
 
     it 'accepts a message and options' do
-      errors.add_sym(:attribute, :symbol, 'message', { key: :value })
+      errors.add_sym(:attribute, :symbol, 'message', key: :value)
       expect(errors.symbolic[:attribute]).to eq [:symbol]
-=======
-      expect(errors.symbolic).to eq(attribute: [:symbol])
-    end
-
-    it 'accepts a message and options' do
-      errors.add_sym(:attribute, :symbol, 'message', key: :value)
-      expect(errors.symbolic).to eq(attribute: [:symbol])
->>>>>>> 3ce28656
     end
 
     context 'calling #add' do
