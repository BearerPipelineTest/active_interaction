--- conflicted
+++ resolved
@@ -2,14 +2,9 @@
   class Base
     # Creates accessors for the attributes and ensures that values passed to
     #   the attributes are Times. Numeric values are processed using `at`.
-<<<<<<< HEAD
     #   Strings are processed using `parse` unless the format option is given,
     #   in which case they will be processed with `strptime`. If `Time.zone` is
     #   available it will be used so that the values are time zone aware.
-=======
-    #   Strings are processed using `parse`. If `Time.zone` is available it
-    #   will be used so that the values are time zone aware.
->>>>>>> 76453c4e
     #
     # @macro attribute_method_params
     # @option options [String] :format Parse strings using this format string.
