# [Master][]

<<<<<<< HEAD
- Add support for `column_for_attribute` which provides better interoperability with gems like Formtastic and Simple Form.
=======
# [1.1.6][] (2014-04-29)

- Fix a bug that caused nested hash error messages to be misleading.
>>>>>>> ccbdc612

# [1.1.5][] (2014-03-31)

- The `transform_keys` method broke backwards compatibility because it's not available until Rails 4.0.2.

# [1.1.4][] (2014-03-31)

- Fix an issue where non-stripped hash keys would be incorrectly converted to strings.

# [1.1.3][] (2014-03-31)

- Fix Rubocop errors and pin the version to avoid future issues with new cops
  breaking the build.
- Fix some denial of service attacks via hash symbolization. (See [#163][] for details)

# [1.1.2][] (2014-03-05)

- Don't constantize classes for model filters on initialization. This fixes a
  bug that made those filters dependent on load order.

# [1.1.1][] (2014-03-04)

- Allow merging ActiveModel errors into ActiveInteraction errors with
  `ActiveInteraction::Errors#merge!`.

# [1.1.0][] (2014-02-28)

- Only set instance variables for attributes with readers defined.
- Support `:only` and `:except` options simultaneously with `import_filters`.
  Previously this raised an `ArgumentError`.
- Support passing a single symbol to `:only` and `:except`. Previously an Array
  was required.
- Speed up many filters by caching class constants.
- Add support for callbacks around `execute`.
- Allow callable defaults.

# [1.0.5][] (2014-02-25)

- Rollback database changes when `compose` fails.

# [1.0.4][] (2014-02-11)

- Add translations to the gem specification.

# ~~[1.0.3][] (2014-02-11)~~

- Fix a bug that caused invalid strings to be parsed as `nil` instead of
  raising an error when `Time.zone` was set.
- Fix bug that prevented loading I18n translations.

# [1.0.2][] (2014-02-07)

- Stop creating duplicate errors on subsequent calls to `valid?`.

# [1.0.1][] (2014-02-04)

- Short circuit `valid?` after successfully running an interaction.
- Fix a bug that prevented merging interpolated symbolic errors.
- Use `:invalid_type` instead of `:invalid` as I18n key for type errors.
- Fix a bug that skipped setting up accessors for imported filters.

# [1.0.0][] (2014-01-21)

- **Replace `Filters` with a hash.** To iterate over `Filter` objects, use
  `Interaction.filters.values`.
- Rename `Filter#has_default?` to `Filter#default?`.
- Add `respond_to_missing?` to complement `method_missing` calls.
- Add predicate methods for checking if an input was passed.
- When adding a filter that shares a name with an existing filter, it will now
  replace the existing one instead of adding a duplicate.
- Allow fetching filters by name.
- Allow import filters from another interaction with `import_filters`.

# [0.10.2][] (2014-01-02)

- Fix a bug that marked Time instances as invalid if Time.zone was set.

# [0.10.1][] (2013-12-20)

- Fix bug that prevented parsing strings as times when ActiveSupport was
  available.

# [0.10.0][] (2013-12-19)

- Support casting "true" and "false" as booleans.
- Fix bug that allowed subclasses to mutate the filters on their superclasses.

# [0.9.1][] (2013-12-17)

- Fix I18n deprecation warning.
- Raise `ArgumentError` when running an interaction with non-hash inputs.
- For compatibility with `ActiveRecord::Errors`, support indifferent access of
  `ActiveInteraction::Errors`.
- Fix losing filters when using inheritance.

# [0.9.0][] (2013-12-02)

- Add experimental composition implementation
  (`ActiveInteraction::Base#compose`).
- Remove `ActiveInteraction::Pipeline`.

# [0.8.0][] (2013-11-14)

- Add ability to document interactions and filters.

# [0.7.0][] (2013-11-14)

- Add ability to chain a series of interactions together with
  `ActiveInteraction::Pipeline`.

# [0.6.1][] (2013-11-14)

- Re-release. Forgot to merge into master.

# ~~[0.6.0][] (2013-11-14)~~

- **Error class now end with `Error`.**
- **By default, strip unlisted keys from hashes. To retain the old behavior,
  set `strip: false` on a hash filter.**
- **Prevent specifying defaults (other than `nil` or `{}`) on hash filters. Set
  defaults on the nested filters instead.**
- Add ability to introspect interactions with `filters`.
- Fix bug that prevented listing multiple attributes in a hash filter.
- Allow getting all of the user-supplied inputs in an interaction with
  `inputs`.
- Fix bug that prevented hash filters from being nested in array filters.
- Replace `allow_nil: true` with `default: nil`.
- Add a symbol filter.
- Allow adding symbolic errors with `errors.add_sym` and retrieving them with
  `errors.symbolic`.

# [0.5.0][] (2013-10-16)

- Allow adding errors in `execute` method with `errors.add`.
- Prevent manually setting the outcome's result.

# [0.4.0][] (2013-08-15)

- Support i18n translations.

# [0.3.0][] (2013-08-07)

- Give better error messages for nested attributes.
- Use default value when given an explicit `nil`.
- Allow nested default values.

# [0.2.2][] (2013-08-07)

- Fix support for `ActiveSupport::TimeWithZone`.

# [0.2.1][] (2013-08-06)

- Fix setting a default value on more than one attribute at a time.

# [0.2.0][] (2013-07-16)

- Wrap interactions in ActiveRecord transactions if they're available.
- Add option to strip string values, which is enabled by default.
- Add support for strptime format strings on Date, DateTime, and Time filters.

# [0.1.3][] (2013-07-16)

- Fix bug that prevented `attr_accessor`s from working.
- Handle unconfigured timezones.
- Use RDoc as YARD's Markdown provider instead of kramdown.

# [0.1.2][] (2013-07-14)

- `execute` will now have the filtered version of the values passed
  to `run` or `run!` as was intended.

# [0.1.1][] (2013-07-13)

- Correct gemspec dependencies on activemodel.

# ~~[0.1.0][] (2013-07-12)~~

- Initial release.

  [Master]: https://github.com/orgsync/active_interaction/compare/v1.1.6...master
  [1.1.6]: https://github.com/orgsync/active_interaction/compare/v1.1.5...v1.1.6
  [1.1.5]: https://github.com/orgsync/active_interaction/compare/v1.1.4...v1.1.5
  [1.1.4]: https://github.com/orgsync/active_interaction/compare/v1.1.3...v1.1.4
  [1.1.3]: https://github.com/orgsync/active_interaction/compare/v1.1.2...v1.1.3
  [1.1.2]: https://github.com/orgsync/active_interaction/compare/v1.1.1...v1.1.2
  [1.1.1]: https://github.com/orgsync/active_interaction/compare/v1.1.0...v1.1.1
  [1.1.0]: https://github.com/orgsync/active_interaction/compare/v1.0.5...v1.1.0
  [1.0.5]: https://github.com/orgsync/active_interaction/compare/v1.0.4...v1.0.5
  [1.0.4]: https://github.com/orgsync/active_interaction/compare/v1.0.3...v1.0.4
  [1.0.3]: https://github.com/orgsync/active_interaction/compare/v1.0.2...v1.0.3
  [1.0.2]: https://github.com/orgsync/active_interaction/compare/v1.0.1...v1.0.2
  [1.0.1]: https://github.com/orgsync/active_interaction/compare/v1.0.0...v1.0.1
  [1.0.0]: https://github.com/orgsync/active_interaction/compare/v0.10.2...v1.0.0
  [0.10.2]: https://github.com/orgsync/active_interaction/compare/v0.10.1...v0.10.2
  [0.10.1]: https://github.com/orgsync/active_interaction/compare/v0.10.0...v0.10.1
  [0.10.0]: https://github.com/orgsync/active_interaction/compare/v0.9.1...v0.10.0
  [0.9.1]: https://github.com/orgsync/active_interaction/compare/v0.9.0...v0.9.1
  [0.9.0]: https://github.com/orgsync/active_interaction/compare/v0.8.0...v0.9.0
  [0.8.0]: https://github.com/orgsync/active_interaction/compare/v0.7.0...v0.8.0
  [0.7.0]: https://github.com/orgsync/active_interaction/compare/v0.6.1...v0.7.0
  [0.6.1]: https://github.com/orgsync/active_interaction/compare/v0.6.0...v0.6.1
  [0.6.0]: https://github.com/orgsync/active_interaction/compare/v0.5.0...v0.6.0
  [0.5.0]: https://github.com/orgsync/active_interaction/compare/v0.4.0...v0.5.0
  [0.4.0]: https://github.com/orgsync/active_interaction/compare/v0.3.0...v0.4.0
  [0.3.0]: https://github.com/orgsync/active_interaction/compare/v0.2.2...v0.3.0
  [0.2.2]: https://github.com/orgsync/active_interaction/compare/v0.2.1...v0.2.2
  [0.2.1]: https://github.com/orgsync/active_interaction/compare/v0.2.0...v0.2.1
  [0.2.0]: https://github.com/orgsync/active_interaction/compare/v0.1.3...v0.2.0
  [0.1.3]: https://github.com/orgsync/active_interaction/compare/v0.1.2...v0.1.3
  [0.1.2]: https://github.com/orgsync/active_interaction/compare/v0.1.1...v0.1.2
  [0.1.1]: https://github.com/orgsync/active_interaction/compare/v0.1.0...v0.1.1
  [0.1.0]: https://github.com/orgsync/active_interaction/compare/62f999b...v0.1.0

  [#163]: https://github.com/orgsync/active_interaction/pull/163<|MERGE_RESOLUTION|>--- conflicted
+++ resolved
@@ -1,12 +1,10 @@
 # [Master][]
 
-<<<<<<< HEAD
 - Add support for `column_for_attribute` which provides better interoperability with gems like Formtastic and Simple Form.
-=======
+
 # [1.1.6][] (2014-04-29)
 
 - Fix a bug that caused nested hash error messages to be misleading.
->>>>>>> ccbdc612
 
 # [1.1.5][] (2014-03-31)
 
