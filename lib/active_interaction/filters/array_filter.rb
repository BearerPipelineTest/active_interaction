--- conflicted
+++ resolved
@@ -46,19 +46,7 @@
       super do |klass, names, options|
         filter = klass.new(name, options, &block)
 
-<<<<<<< HEAD
-        if filters.any?
-          fail InvalidFilterError, 'multiple filters in array block'
-        end
-        unless names.empty?
-          fail InvalidFilterError, 'attribute names in array block'
-        end
-        if filter.default?
-          fail InvalidDefaultError, 'default values in array block'
-        end
-=======
         validate(filter, names)
->>>>>>> 5e66de7b
 
         filters.add(filter)
       end
@@ -75,7 +63,7 @@
         fail InvalidFilterError, 'attribute names in array block'
       end
 
-      if filter.has_default?
+      if filter.default?
         fail InvalidDefaultError, 'default values in array block'
       end
     end
