--- conflicted
+++ resolved
@@ -76,12 +76,5 @@
     def strip?
       options.fetch(:strip, true)
     end
-<<<<<<< HEAD
-=======
-
-    def stringify_the_symbol_keys(hash)
-      self.class.transform_keys(hash) { |k| k.is_a?(Symbol) ? k.to_s : k }
-    end
->>>>>>> f80ce95f
   end
 end