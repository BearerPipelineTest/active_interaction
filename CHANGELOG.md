--- conflicted
+++ resolved
@@ -1,10 +1,7 @@
 # [Master][]
 
-<<<<<<< HEAD
+- Support casting "true" and "false" as booleans.
 - Fix bug that allowed subclasses to mutate the filters on their superclasses.
-=======
-- Support casting "true" and "false" as booleans.
->>>>>>> 9d607565
 
 # [0.9.1][] (2013-12-17)
 
