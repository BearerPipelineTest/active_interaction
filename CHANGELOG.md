# [Master][]

<<<<<<< HEAD
# [0.2.2][] (2013-08-07)

- Fix support for `ActiveSupport::TimeWithZone`.
=======
- Give better error messages for nested attributes.
- Use default value when given an explicit `nil`.
- Allow nested default values.
>>>>>>> c398a20e

# [0.2.1][] (2013-08-06)

- Fix setting a default value on more than one attribute at a time.

# [0.2.0][] (2013-07-16)

- Wrap interactions in ActiveRecord transactions if they're available.
- Add option to strip string values, which is enabled by default.
- Add support for strptime format strings on Date, DateTime, and Time filters.

# [0.1.3][] (2013-07-16)

- Fix bug that prevented `attr_accessor`s from working.
- Handle unconfigured timezones.
- Use RDoc as YARD's Markdown provider instead of kramdown.

# [0.1.2][] (2013-07-14)

- `execute` will now have the filtered version of the values passed
  to `run` or `run!` as was intended.

# [0.1.1][] (2013-07-13)

- Correct gemspec dependencies on activemodel.

# [0.1.0][] (2013-08-12)

- Initial release.

<<<<<<< HEAD
  [master]: https://github.com/orgsync/active_interaction/compare/v0.2.2...master
  [0.2.2]: https://github.com/orgsync/active_interaction/compare/v0.2.1...v0.2.2
=======
  [master]: https://github.com/orgsync/active_interaction/compare/v0.2.1...master
>>>>>>> c398a20e
  [0.2.1]: https://github.com/orgsync/active_interaction/compare/v0.2.0...v0.2.1
  [0.2.0]: https://github.com/orgsync/active_interaction/compare/v0.1.3...v0.2.0
  [0.1.3]: https://github.com/orgsync/active_interaction/compare/v0.1.2...v0.1.3
  [0.1.2]: https://github.com/orgsync/active_interaction/compare/v0.1.1...v0.1.2
  [0.1.1]: https://github.com/orgsync/active_interaction/compare/v0.1.0...v0.1.1
  [0.1.0]: https://github.com/orgsync/active_interaction/compare/62f999b...v0.1.0<|MERGE_RESOLUTION|>--- conflicted
+++ resolved
@@ -1,14 +1,12 @@
 # [Master][]
 
-<<<<<<< HEAD
+- Give better error messages for nested attributes.
+- Use default value when given an explicit `nil`.
+- Allow nested default values.
+
 # [0.2.2][] (2013-08-07)
 
 - Fix support for `ActiveSupport::TimeWithZone`.
-=======
-- Give better error messages for nested attributes.
-- Use default value when given an explicit `nil`.
-- Allow nested default values.
->>>>>>> c398a20e
 
 # [0.2.1][] (2013-08-06)
 
@@ -39,12 +37,8 @@
 
 - Initial release.
 
-<<<<<<< HEAD
   [master]: https://github.com/orgsync/active_interaction/compare/v0.2.2...master
   [0.2.2]: https://github.com/orgsync/active_interaction/compare/v0.2.1...v0.2.2
-=======
-  [master]: https://github.com/orgsync/active_interaction/compare/v0.2.1...master
->>>>>>> c398a20e
   [0.2.1]: https://github.com/orgsync/active_interaction/compare/v0.2.0...v0.2.1
   [0.2.0]: https://github.com/orgsync/active_interaction/compare/v0.1.3...v0.2.0
   [0.1.3]: https://github.com/orgsync/active_interaction/compare/v0.1.2...v0.1.3
