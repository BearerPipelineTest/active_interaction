# [Master][]

<<<<<<< HEAD
- Allow callable defaults.
=======
>>>>>>> f2a57447
- Only set instance variables for attributes with readers defined.
- Support `:only` and `:except` options simultaneously with `import_filters`.
  Previously this raised an `ArgumentError`.
- Support passing a single symbol to `:only` and `:except`. Previously an Array
  was required.
- Speed up many filters by caching class constants.
- Add support for callbacks around `execute`.

# [1.0.5][] (2014-02-25)

- Rollback database changes when `compose` fails.

# [1.0.4][] (2014-02-11)

- Add translations to the gem specification.

# ~~[1.0.3][] (2014-02-11)~~

- Fix a bug that caused invalid strings to be parsed as `nil` instead of
  raising an error when `Time.zone` was set.
- Fix bug that prevented loading I18n translations.

# [1.0.2][] (2014-02-07)

- Stop creating duplicate errors on subsequent calls to `valid?`.

# [1.0.1][] (2014-02-04)

- Short circuit `valid?` after successfully running an interaction.
- Fix a bug that prevented merging interpolated symbolic errors.
- Use `:invalid_type` instead of `:invalid` as I18n key for type errors.
- Fix a bug that skipped setting up accessors for imported filters.

# [1.0.0][] (2014-01-21)

- **Replace `Filters` with a hash.** To iterate over `Filter` objects, use
  `Interaction.filters.values`.
- Rename `Filter#has_default?` to `Filter#default?`.
- Add `respond_to_missing?` to complement `method_missing` calls.
- Add predicate methods for checking if an input was passed.
- When adding a filter that shares a name with an existing filter, it will now
  replace the existing one instead of adding a duplicate.
- Allow fetching filters by name.
- Allow import filters from another interaction with `import_filters`.

# [0.10.2][] (2014-01-02)

- Fix a bug that marked Time instances as invalid if Time.zone was set.

# [0.10.1][] (2013-12-20)

- Fix bug that prevented parsing strings as times when ActiveSupport was
  available.

# [0.10.0][] (2013-12-19)

- Support casting "true" and "false" as booleans.
- Fix bug that allowed subclasses to mutate the filters on their superclasses.

# [0.9.1][] (2013-12-17)

- Fix I18n deprecation warning.
- Raise `ArgumentError` when running an interaction with non-hash inputs.
- For compatibility with `ActiveRecord::Errors`, support indifferent access of
  `ActiveInteraction::Errors`.
- Fix losing filters when using inheritance.

# [0.9.0][] (2013-12-02)

- Add experimental composition implementation
  (`ActiveInteraction::Base#compose`).
- Remove `ActiveInteraction::Pipeline`.

# [0.8.0][] (2013-11-14)

- Add ability to document interactions and filters.

# [0.7.0][] (2013-11-14)

- Add ability to chain a series of interactions together with
  `ActiveInteraction::Pipeline`.

# [0.6.1][] (2013-11-14)

- Re-release. Forgot to merge into master.

# ~~[0.6.0][] (2013-11-14)~~

- **Error class now end with `Error`.**
- **By default, strip unlisted keys from hashes. To retain the old behavior,
  set `strip: false` on a hash filter.**
- **Prevent specifying defaults (other than `nil` or `{}`) on hash filters. Set
  defaults on the nested filters instead.**
- Add ability to introspect interactions with `filters`.
- Fix bug that prevented listing multiple attributes in a hash filter.
- Allow getting all of the user-supplied inputs in an interaction with
  `inputs`.
- Fix bug that prevented hash filters from being nested in array filters.
- Replace `allow_nil: true` with `default: nil`.
- Add a symbol filter.
- Allow adding symbolic errors with `errors.add_sym` and retrieving them with
  `errors.symbolic`.

# [0.5.0][] (2013-10-16)

- Allow adding errors in `execute` method with `errors.add`.
- Prevent manually setting the outcome's result.

# [0.4.0][] (2013-08-15)

- Support i18n translations.

# [0.3.0][] (2013-08-07)

- Give better error messages for nested attributes.
- Use default value when given an explicit `nil`.
- Allow nested default values.

# [0.2.2][] (2013-08-07)

- Fix support for `ActiveSupport::TimeWithZone`.

# [0.2.1][] (2013-08-06)

- Fix setting a default value on more than one attribute at a time.

# [0.2.0][] (2013-07-16)

- Wrap interactions in ActiveRecord transactions if they're available.
- Add option to strip string values, which is enabled by default.
- Add support for strptime format strings on Date, DateTime, and Time filters.

# [0.1.3][] (2013-07-16)

- Fix bug that prevented `attr_accessor`s from working.
- Handle unconfigured timezones.
- Use RDoc as YARD's Markdown provider instead of kramdown.

# [0.1.2][] (2013-07-14)

- `execute` will now have the filtered version of the values passed
  to `run` or `run!` as was intended.

# [0.1.1][] (2013-07-13)

- Correct gemspec dependencies on activemodel.

# ~~[0.1.0][] (2013-07-12)~~

- Initial release.

  [master]: https://github.com/orgsync/active_interaction/compare/v1.0.5...master
  [1.0.5]: https://github.com/orgsync/active_interaction/compare/v1.0.4...v1.0.5
  [1.0.4]: https://github.com/orgsync/active_interaction/compare/v1.0.3...v1.0.4
  [1.0.3]: https://github.com/orgsync/active_interaction/compare/v1.0.2...v1.0.3
  [1.0.2]: https://github.com/orgsync/active_interaction/compare/v1.0.1...v1.0.2
  [1.0.1]: https://github.com/orgsync/active_interaction/compare/v1.0.0...v1.0.1
  [1.0.0]: https://github.com/orgsync/active_interaction/compare/v0.10.2...v1.0.0
  [0.10.2]: https://github.com/orgsync/active_interaction/compare/v0.10.1...v0.10.2
  [0.10.1]: https://github.com/orgsync/active_interaction/compare/v0.10.0...v0.10.1
  [0.10.0]: https://github.com/orgsync/active_interaction/compare/v0.9.1...v0.10.0
  [0.9.1]: https://github.com/orgsync/active_interaction/compare/v0.9.0...v0.9.1
  [0.9.0]: https://github.com/orgsync/active_interaction/compare/v0.8.0...v0.9.0
  [0.8.0]: https://github.com/orgsync/active_interaction/compare/v0.7.0...v0.8.0
  [0.7.0]: https://github.com/orgsync/active_interaction/compare/v0.6.1...v0.7.0
  [0.6.1]: https://github.com/orgsync/active_interaction/compare/v0.6.0...v0.6.1
  [0.6.0]: https://github.com/orgsync/active_interaction/compare/v0.5.0...v0.6.0
  [0.5.0]: https://github.com/orgsync/active_interaction/compare/v0.4.0...v0.5.0
  [0.4.0]: https://github.com/orgsync/active_interaction/compare/v0.3.0...v0.4.0
  [0.3.0]: https://github.com/orgsync/active_interaction/compare/v0.2.2...v0.3.0
  [0.2.2]: https://github.com/orgsync/active_interaction/compare/v0.2.1...v0.2.2
  [0.2.1]: https://github.com/orgsync/active_interaction/compare/v0.2.0...v0.2.1
  [0.2.0]: https://github.com/orgsync/active_interaction/compare/v0.1.3...v0.2.0
  [0.1.3]: https://github.com/orgsync/active_interaction/compare/v0.1.2...v0.1.3
  [0.1.2]: https://github.com/orgsync/active_interaction/compare/v0.1.1...v0.1.2
  [0.1.1]: https://github.com/orgsync/active_interaction/compare/v0.1.0...v0.1.1
  [0.1.0]: https://github.com/orgsync/active_interaction/compare/62f999b...v0.1.0<|MERGE_RESOLUTION|>--- conflicted
+++ resolved
@@ -1,9 +1,5 @@
 # [Master][]
 
-<<<<<<< HEAD
-- Allow callable defaults.
-=======
->>>>>>> f2a57447
 - Only set instance variables for attributes with readers defined.
 - Support `:only` and `:except` options simultaneously with `import_filters`.
   Previously this raised an `ArgumentError`.
@@ -11,6 +7,7 @@
   was required.
 - Speed up many filters by caching class constants.
 - Add support for callbacks around `execute`.
+- Allow callable defaults.
 
 # [1.0.5][] (2014-02-25)
 
