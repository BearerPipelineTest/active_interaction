# coding: utf-8

module ActiveInteraction
  class GroupedInput # rubocop:disable Style/Documentation
    # Required for Ruby <= 1.9.3.
    def [](name)
      send(name)
    end unless method_defined?(:[])

    # Required for Ruby <= 1.9.3.
    def []=(name, value)
      send("#{name}=", value)
    end unless method_defined?(:[]=)
  end

  class Errors # rubocop:disable Style/Documentation
    # Required for Rails < 3.2.13.
    protected :initialize_dup
<<<<<<< HEAD

    # Required for Rails < 5.
    #
    # Extracted from active_model-errors_details 1.2.0. Modified to add support
    # for ActiveModel 3.2.0.
    module Details
      extend ActiveSupport::Concern

      CALLBACKS_OPTIONS = ::ActiveModel::Errors::CALLBACKS_OPTIONS
      private_constant :CALLBACKS_OPTIONS

      included do
        attr_reader :details

        %w[initialize initialize_dup add clear delete].each do |method|
          alias_method_chain method, :details
        end
      end

      def initialize_with_details(base)
        @details = Hash.new { |details, attribute| details[attribute] = [] }
        initialize_without_details(base)
      end

      def initialize_dup_with_details(other)
        @details = other.details.deep_dup
        initialize_dup_without_details(other)
      end

      def add_with_details(attribute, message = :invalid, options = {})
        message = message.call if message.respond_to?(:call)
        error = options.except(*CALLBACKS_OPTIONS).merge(error: message)
        details[attribute].push(error)
        add_without_details(attribute, message, options)
      end

      def clear_with_details
        details.clear
        clear_without_details
      end

      def delete_with_details(attribute)
        details.delete(attribute)
        delete_without_details(attribute)
      end
    end
    include Details unless method_defined?(:details)
=======
  end

  class HashFilter # rubocop:disable Style/Documentation
    # Required for Rails < 4.0.0.
    def self.transform_keys(hash, &block)
      return hash.transform_keys(&block) if hash.respond_to?(:transform_keys)

      result = {}
      hash.each_key { |key| result[block.call(key)] = hash[key] }
      result
    end
>>>>>>> f80ce95f
  end
end<|MERGE_RESOLUTION|>--- conflicted
+++ resolved
@@ -16,7 +16,6 @@
   class Errors # rubocop:disable Style/Documentation
     # Required for Rails < 3.2.13.
     protected :initialize_dup
-<<<<<<< HEAD
 
     # Required for Rails < 5.
     #
@@ -64,7 +63,6 @@
       end
     end
     include Details unless method_defined?(:details)
-=======
   end
 
   class HashFilter # rubocop:disable Style/Documentation
@@ -76,6 +74,5 @@
       hash.each_key { |key| result[block.call(key)] = hash[key] }
       result
     end
->>>>>>> f80ce95f
   end
 end